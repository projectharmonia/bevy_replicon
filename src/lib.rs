/*!
Server-authoritative networking crate for the [Bevy game engine](https://bevyengine.org).

# Quick start

The library doesn't provide any I/O, so you need to add a
[messaging backend](https://github.com/projectharmonia/bevy_replicon#messaging-backends).
If you want to write an integration yourself, see [`shared::backend`] module.

## Prelude

We provide a [`prelude`] module, which exports most of the typically used traits and types.

## Plugins

Add [`RepliconPlugins`] and plugins for your chosen messaging backend to your app:

```
use bevy::prelude::*;
use bevy_replicon::prelude::*;
# use bevy::app::PluginGroupBuilder;

let mut app = App::new();
app.add_plugins((MinimalPlugins, RepliconPlugins, MyMessagingPlugins));
# struct MyMessagingPlugins;
# impl PluginGroup for MyMessagingPlugins {
#     fn build(self) -> PluginGroupBuilder {
#         PluginGroupBuilder::start::<Self>()
#     }
# }
```

## Server and client creation

This part is specific to your messaging backend. For `bevy_replicon_renet`,
see [this section](https://docs.rs/bevy_replicon_renet#server-and-client-creation).

Backends manage [`RepliconServer`] and [`RepliconClient`] resources. They can be used
to obtain things like state or statistic in backend-independent way.

On server connected clients represented as entities with [`ConnectedClient`] component.
Their data represented as components, such as [`NetworkStats`]. Users can also attach their
own metadata to them or even replicate these entiteis back to clients.

## Replication

It's a process of exchanging data in order to keep the world in sync. Replicon
provides a high-level API to automate this process.

Replication happens only from server to clients. It's necessary to prevent cheating.
If you need to send information from clients to the server, use
[events](#network-events-and-triggers).

Replication is enabled by default for all connected clients via [`ReplicatedClient`] component.
It can be disabled by setting [`ServerPlugin::replicate_after_connect`] to `false`. Note that
some components on connected clients are only present after replication starts.
See the required components for [`ReplicatedClient`].

For implementation details see [`ReplicationChannel`](shared::backend::replicon_channels::ReplicationChannel).

### Tick rate

Typically updates are not sent every frame. Instead, they are sent at a certain interval
to save traffic.

On server current tick stored in [`RepliconTick`](shared::replicon_tick::RepliconTick) resource.
Replication runs when this resource changes.

You can use [`TickPolicy::Manual`] and then add the [`increment_tick`](server::increment_tick)
system to [`FixedUpdate`]:

```
# use bevy::prelude::*;
# use bevy_replicon::prelude::*;
# let mut app = App::new();
app.add_plugins(
    RepliconPlugins
        .build()
        .disable::<ClientPlugin>()
        .set(ServerPlugin {
            tick_policy: TickPolicy::Manual,
            ..Default::default()
        }),
)
.add_systems(FixedPreUpdate, bevy_replicon::server::increment_tick);
```

### Entities

By default no entities are replicated. Add the [`Replicated`] marker
component on the server for entities you want to replicate.

On clients [`Replicated`] will be automatically inserted to newly-replicated entities.

If you remove the [`Replicated`] component from an entity on the server, it will be despawned on all clients.

Entity IDs differ between clients and server. As a result, clients maps server entities to local entities
on receive. These mappings are stored in the [`ServerEntityMap`](shared::server_entity_map::ServerEntityMap)
resource.

### Components

Components will be replicated only on entities marked for replication.
By default no components are replicated.

Use [`AppRuleExt::replicate`] to enable replication for a component:

```
# use bevy::prelude::*;
# use bevy_replicon::prelude::*;
# use serde::{Deserialize, Serialize};
# let mut app = App::new();
# app.add_plugins(RepliconPlugins);
app.replicate::<DummyComponent>();

#[derive(Component, Deserialize, Serialize)]
struct DummyComponent;
```

If your component contains an entity, it cannot be deserialized as is
because entities inside components also need to be mapped. Therefore,
to replicate such components properly, they need to implement
the [`MapEntities`](bevy::ecs::entity::MapEntities) trait and be registered
using [`AppRuleExt::replicate_mapped`].

By default all components are serialized with [`postcard`].
In order to serialize Bevy components you need to enable the `serialize` feature on Bevy.

If your component doesn't implement serde traits or you want to customize the serialization
(for example, quantize, skip some fields or apply compression), you can use
[`AppRuleExt::replicate_with`].

If you want a group of components to be replicated only if all of them are present on an entity,
you can use [`AppRuleExt::replicate_group`].

#### Required components

You don't want to replicate all components because not all of them are
necessary to send over the network. Components that can be calculated on the client can
be inserted using Bevy's required components feature.

```
# use bevy::prelude::*;
# use bevy_replicon::prelude::*;
# use serde::{Deserialize, Serialize};
# let mut app = App::new();
# app.add_plugins(RepliconPlugins);
// Replicate only transform and player marker.
app.replicate::<Transform>()
    .replicate::<Player>()
    .add_observer(init_player_mesh);

fn init_player_mesh(
    trigger: Trigger<OnAdd, Mesh2d>,
    mut meshes: ResMut<Assets<Mesh>>,
    mut players: Query<&mut Mesh2d>,
) {
    let mut mesh = players.get_mut(trigger.target()).unwrap();
    **mesh = meshes.add(Capsule2d::default());
}

/// Main player component.
///
/// [`NotReplicatedComponent`] and [`Replicated`] will be implicitly inserted after spawning on
/// both the server and clients.
///
/// [`Replicated`] is always inserted on the client after replication, regardless of whether it is marked
/// as required. However, it may still be useful to mark it as required if you want to avoid
/// inserting it explicitly on the server.
#[derive(Component, Deserialize, Serialize)]
#[require(Replicated, NotReplicatedComponent, Mesh2d)]
struct Player;

#[derive(Default, Component)]
struct NotReplicatedComponent;
```

This pairs nicely with server state serialization and keeps saves clean.
You can use [`scene::replicate_into`] to fill [`DynamicScene`] with replicated entities and their components.
On deserialization all missing required components will be inserted, and initialization
systems will restore the correct game state.

If a component can't be used with the required components due to the inability to insert it
without world access, you can create an observer for a replicated marker and insert the actual
component inside it. However, it's preferred to use required components when possible. For example,
it's better to require a [`Handle<T>`] with a default value that doesn't point to any asset
and initialize it later in a hook or observer. This way you avoid archetype moves in ECS.

#### Component relations

Some components depend on each other. For example, [`ChildOf`] and [`Children`]. You can enable
replication only for [`ChildOf`] and [`Children`] will be updated automatically on insertion.

## Network events and triggers

This replaces RPCs (remote procedure calls) in other engines and,
unlike replication, can be sent both from server to clients and from clients to
server.

### From client to server

To send specific events from client to server, you need to register the event
with [`ClientEventAppExt::add_client_event`] instead of [`App::add_event`].

Events include [`Channel`] to configure delivery guarantees (reliability and
ordering).

These events will appear on server as [`FromClient`] wrapper event that
contains sender ID and the sent event.

```
# use bevy::prelude::*;
# use bevy_replicon::prelude::*;
# use serde::{Deserialize, Serialize};
# let mut app = App::new();
# app.add_plugins(RepliconPlugins);
app.add_client_event::<DummyEvent>(Channel::Ordered)
    .add_systems(
        PreUpdate,
        receive_events
            .after(ServerSet::Receive)
            .run_if(server_running),
    )
    .add_systems(
        PostUpdate,
        send_events.before(ClientSet::Send).run_if(client_connected),
    );

fn send_events(mut dummy_events: EventWriter<DummyEvent>) {
    dummy_events.send_default();
}

fn receive_events(mut dummy_events: EventReader<FromClient<DummyEvent>>) {
    for FromClient { client_entity, event } in dummy_events.read() {
        info!("received event `{event:?}` from client `{client_entity}`");
    }
}

#[derive(Debug, Default, Deserialize, Event, Serialize)]
struct DummyEvent;
```

Just like for components, if an event contains an entities, implement
[`MapEntities`](bevy::ecs::entity::MapEntities) for it and use use
[`ClientEventAppExt::add_mapped_client_event`] instead.

There is also [`ClientEventAppExt::add_client_event_with`] to register an event with special serialization and
deserialization functions. This could be used for sending events that contain [`Box<dyn PartialReflect>`], which
require access to the [`AppTypeRegistry`] resource. Don't forget to validate the contents of every
[`Box<dyn PartialReflect>`] from a client, it could be anything!

Alternatively, you can use triggers with a similar API. First, you need to register the event
using [`ClientTriggerAppExt::add_client_trigger`], and then use [`ClientTriggerExt::client_trigger`].

```
# use bevy::prelude::*;
# use bevy_replicon::prelude::*;
# use serde::{Deserialize, Serialize};
# let mut app = App::new();
# app.add_plugins(RepliconPlugins);
app.add_client_trigger::<DummyEvent>(Channel::Ordered)
    .add_observer(receive_events)
    .add_systems(Update, send_events.run_if(client_connected));

fn send_events(mut commands: Commands) {
    commands.client_trigger(DummyEvent);
}

fn receive_events(trigger: Trigger<FromClient<DummyEvent>>) {
    info!("received event `{:?}` from client `{}`", **trigger, trigger.client_entity);
}
# #[derive(Event, Debug, Deserialize, Serialize)]
# struct DummyEvent;
```

Trigger targets are also supported via [`ClientTriggerExt::client_trigger_targets`], no change
in registration needed. Target entities will be automatically mapped to server entities before sending.

For event triggers with entities inside use [`ClientTriggerAppExt::add_mapped_client_trigger`].
Similar to events, serialization can also be customized with [`ClientTriggerAppExt::add_client_trigger_with`].

### From server to client

A similar technique is used to send events from server to clients. To do this,
register the event with [`ServerEventAppExt::add_server_event`]
and send it from server using [`ToClients`]. This wrapper contains send parameters
and the event itself.

```
# use bevy::prelude::*;
# use bevy_replicon::prelude::*;
# use serde::{Deserialize, Serialize};
# let mut app = App::new();
# app.add_plugins(RepliconPlugins);
app.add_server_event::<DummyEvent>(Channel::Ordered)
    .add_systems(
        PreUpdate,
        receive_events
            .after(ClientSet::Receive)
            .run_if(client_connected),
    )
    .add_systems(
        PostUpdate,
        send_events.before(ServerSet::Send).run_if(server_running),
    );

fn send_events(mut dummy_events: EventWriter<ToClients<DummyEvent>>) {
    dummy_events.send(ToClients {
        mode: SendMode::Broadcast,
        event: DummyEvent,
    });
}

fn receive_events(mut dummy_events: EventReader<DummyEvent>) {
    for event in dummy_events.read() {
        info!("received event {event:?} from server");
    }
}

#[derive(Clone, Copy, Debug, Default, Deserialize, Event, Serialize)]
struct DummyEvent;
```

Just like for client events, we provide [`ServerEventAppExt::add_mapped_server_event`]
and [`ServerEventAppExt::add_server_event_with`].

Trigger-based API available for server events as well. First, you need to register the event
with [`ServerTriggerAppExt::add_server_trigger`] and then use [`ServerTriggerExt::server_trigger`]:

```
# use bevy::prelude::*;
# use bevy_replicon::prelude::*;
# use serde::{Deserialize, Serialize};
# let mut app = App::new();
# app.add_plugins(RepliconPlugins);
app.add_server_trigger::<DummyEvent>(Channel::Ordered)
    .add_observer(receive_events)
    .add_systems(Update, send_events.run_if(server_running));

fn send_events(mut commands: Commands) {
    commands.server_trigger(ToClients {
        mode: SendMode::Broadcast,
        event: DummyEvent,
    });
}

fn receive_events(trigger: Trigger<DummyEvent>) {
    info!("received event {:?} from server", *trigger);
}
# #[derive(Event, Debug, Deserialize, Serialize)]
# struct DummyEvent;
```

And just like for client trigger, we provide [`ServerTriggerAppExt::add_mapped_server_trigger`]
and [`ServerTriggerAppExt::add_server_trigger_with`].

We guarantee that clients will never receive events that point to an entity or require specific
component to be presentt which client haven't received yet. For more details see the documentation on
[`ServerEventAppExt::make_independent`].

## Abstracting over configurations

Depending on the game, you may need to support some of these configurations:

- Client
- Dedicated (headless) server
- Listen server (where the server is also a client)
- Singleplayer

Theere are 2 ways to support multiple configurations at the same time.

### Classic way

Just split client and server logic. Then for listen server and singleplayer run both the server and client,
just don't accept outside connections for singleplayer.

However, **running the client and server in a single app is not supported**. We rely on change detection to
decide on which data to send, and since the world is shared, applying replication will trigger changes.
To avoid this, you can use one of the following workarounds:

- Two Bevy apps inside a single process, running in separate threads.
- Two executables. After starting the client app, the server starts in the background.

It's not easy to set up and requires more resources due to the synchronization between two worlds.
This is why, while it's possible to use Replicon this way, we recommend a different approach.

### The recommended way

Instead of recreating full client-server logic, we provide a way to emulate client and server functionality
without actually running them:

- Client configuration runs only the client and its logic.
- Dedicated server configuration runs only the server and its logic (all client logic usually compiled out).
- Listen server configuration runs only the server and both logics.
- Singleplayer configuration doesn't run the client or server but runs both logics.

To achieve this, just use provided [run conditions](shared::common_conditions):

- Use [`server_or_singleplayer`] for systems that require server authority. For example, systems that
  apply damage or send server events.
- Use client or server conditions like [`client_connecting`], [`client_connected`], [`server_running`], etc.
  **only** for miscellaneous things, like display a connection message or a menu to kick connected players
  (things that actually require server or client running)
- For everything else don't use Replicon's conditions.

We also provide [`ClientSet`] and [`ServerSet`] to schedule your system at specific time in the frame.
For example, you can run your systems right after receive using [`ClientSet::Receive`] or [`ServerSet::Receive`].

Everything else is done automatically by the crate. All provided
[examples](https://github.com/projectharmonia/bevy_replicon/tree/master/bevy_replicon_example_backend/examples)
use this approach.

Internally we run replication sending system only if [`server_running`] and replication receiving
only if [`client_connected`]. This way for singleplayer replication systems won't run at all and
for listen server replication will only be sending (server world is already in the correct state).

For events it's a bit trickier. For all client events we internally drain events as `E` and re-emit
them as [`FromClient<E>`] locally with a special [`SERVER`] entity if [`server_or_singleplayer`].
For server events we drain [`ToClients<E>`] and, if the [`SERVER`] entity is the recipient of the event,
re-emit it as `E` locally.

## Organizing your game code

If you support a dedicated server, it's recommended to split your game logic into "client", "server", and "shared"
crates. This way, you can compile out all unnecessary code for the dedicated server configuration.
Alternatively, you can use [Cargo features](https://doc.rust-lang.org/cargo/reference/features.html) and split
the logic into modules.

We provide `client` and `server` features to disable unneeded functionality for this use case.
You will need to disable similar features on your messaing backend crate too.

<div class="warning">

Make sure that the component and event registration order is the same on the client and server. Simply put all
registration code in your "shared" crate.

</div>

If you don't need to support a dedicated server configuration, it's easier to keep the logic grouped together.
Splitting your game into crates is still useful, but it should be done logically rather than on server/client
basis.

## Advanced features

### Client visibility

You can control which parts of the world are visible for each client by setting visibility policy
in [`ServerPlugin`] to [`VisibilityPolicy::Whitelist`] or [`VisibilityPolicy::Blacklist`].

To set which entity is visible, you need to use the [`ClientVisibility`] component
on replicated clients (not to be confused with replicated entities).

Check also the [corresponding section](https://github.com/projectharmonia/bevy_replicon#visibility)
in our README for more high-level abstractions.

### Spawning the client on an entity first

If you want the server to replicate an entity into a client entity that was already spawned, see [`ClientEntityMap`].

This can be useful for certain types of games. For example, spawning bullets on the client immediately without
waiting for replication.

### Interpolation and/or client-side prediction

Due to network round-trip time and [tick rate](#tick-rate), you may notice that the state isn't updated
immediately. This might be fine depending on your type of game. However, sometimes this needs to be visually hidden.

To make value updates look smooth, you can just to interpolate the received state. If the input delay doesn't matter
for your type of game, it can be enough.

But if your game is fast-paced, waiting for server to receive your inputs and replicate the state back might
might be unacceptable. The solution is to predict simulation on the client.

However, it introduces another problem - misspredictions. For example, player 1 might predict movement to point X,
while player 2 might have stunned it, the player 1 just didn't receive it yet. To solve this, client must apply
the received state from server and replay its inputs.

How much to predict also depends on the game. Common approaches are:

- Predict individual entities. Common for shooters or games where you don't have many entities. In the case of
  a misprediction or non-deterministic mismatch, the state will be corrected. Determinism is important for this
  approach to reduce the number of rollbacks.
- Predict the entire world. Common for physics-based games or games with many entities. With this approach,
  all predicted entities are rolled back to the oldest received tick. For example, if one entity have confirmed tick 1
  and another entity have confirmed tick 2, both entities are rolled back to tick 1. This approach is usually more expensive
  but produces better results for physics. Additionally, if there are many predicted entities, it might even be faster
  since there's no need to check each entity for misprediction. The more entities you predict, the more likely it is
  that at least one will trigger a world rollback. So with this approach client usually just always rollbacks.

We don't have these features built-in, but we provide a low-level API to implement these abstractions on top.
Check the [corresponding section](https://github.com/projectharmonia/bevy_replicon#interpolation-andor-rollback)
in our README for existing implementations.

#### Client markers

To apply interpolation or store value history for client-side prediction, you need to override how components are
written. However, the server knows nothing about archetypes on the client, and while some entities need to be predicted,
others might need to be interpolated.

This is why writing functions are marker-based. First, you register a marker using [`AppMarkerExt::register_marker<M>`].
Then you can override how specific component is written and removed using [`AppMarkerExt::set_marker_fns<M, C>`].

You can control marker priority or enable processing of old values using [`AppMarkerExt::register_marker_with<M>`].

### Ticks information

This requires an understanding of how replication works. See the documentation on
[`ReplicationChannel`](shared::backend::replicon_channels::ReplicationChannel) and [this section](#eventual-consistency) for more details.

To get information about confirmed ticks for individual entities, we provide
[`ConfirmHistory`](client::confirm_history::ConfirmHistory) along with the [`EntityReplicated`](client::confirm_history::ConfirmHistory)
trigger. This component is updated when any replication for its entity is received. However, we don't update this component if an entity
hasn't changed for performance reasons.

This means that to check if a tick is confirmed for an entity, you also need to check the received messages for this
tick. The [`ServerUpdateTick`](client::ServerUpdateTick) resource stores the last received tick from an update message.
The [`ServerMutateTicks`](client::server_mutate_ticks::ServerMutateTicks) resource and
[`MutateTickReceived`](client::server_mutate_ticks::MutateTickReceived) trigger provide information about received mutate
messages for the past 64 ticks.

A tick for an entity is confirmed if one of the following is true:
- [`ServerUpdateTick`](client::ServerUpdateTick) is greater than the tick.
- [`ConfirmHistory`](client::confirm_history::ConfirmHistory) is greater than the tick.
- [`ServerMutateTicks`](client::server_mutate_ticks::ServerMutateTicks) reports that for at least one of the next ticks, all update
  messages have been received.

# Eventual consistency

All events, inserts, removals and despawns will be applied to clients in the same order as on the server.

Entity component mutations are grouped by entity, and component groupings may be applied to clients in a different order than on the server.
For example, if two entities are spawned in tick 1 on the server and their components are mutated in tick 2,
then the client is guaranteed to see the spawns at the same time, but the component mutations may appear in different client ticks.

If a component is dependent on other data, mutations to the component will only be applied to the client when that data has arrived.
So if your component references another entity, mutations to that component will only be applied when the referenced entity has been spawned on the client.

Mutations for despawned entities will be discarded automatically, but events or components may reference despawned entities and should be handled with that in mind.

Clients should never assume their world state is the same as the server's on any given tick value-wise.
World state on the client is only "eventually consistent" with the server's.

# Troubleshooting

If you face any issue, try to enable logging to see what is going on.
To enable logging, you can temporarily set `RUST_LOG` environment variable to `bevy_replicon=debug`
(or `bevy_replicon=trace` for more noisy output) like this:

```bash
RUST_LOG=bevy_replicon=debug cargo run
```

The exact method depends on the OS shell.

Alternatively you can configure [`LogPlugin`](bevy::log::LogPlugin) to make it permanent.

For deserialization errors on client we use `error` level which should be visible by default.
But on server we use `debug` for it to avoid flooding server logs with errors caused by clients.
*/
#![cfg_attr(docsrs, feature(doc_auto_cfg))]
#![no_std]

extern crate alloc;

#[cfg(feature = "client")]
pub mod client;
<<<<<<< HEAD
pub mod core;
=======
#[cfg(feature = "parent_sync")]
pub mod parent_sync;
>>>>>>> 912ae3a6
#[cfg(feature = "scene")]
pub mod scene;
#[cfg(feature = "server")]
pub mod server;
pub mod shared;
#[cfg(all(feature = "server", feature = "client"))]
pub mod test_app;

pub mod prelude {
    pub use super::{
        RepliconPlugins,
        shared::{
            RepliconSharedPlugin, SERVER,
            backend::{
                connected_client::{ConnectedClient, NetworkStats},
                replicon_channels::{Channel, RepliconChannels},
                replicon_client::{RepliconClient, RepliconClientStatus},
                replicon_server::RepliconServer,
            },
            common_conditions::*,
            event::{
                client_event::{ClientEventAppExt, FromClient},
                client_trigger::{ClientTriggerAppExt, ClientTriggerExt},
                server_event::{SendMode, ServerEventAppExt, ToClients},
                server_trigger::{ServerTriggerAppExt, ServerTriggerExt},
            },
            replication::{
                Replicated, command_markers::AppMarkerExt, replication_rules::AppRuleExt,
            },
        },
    };

    #[cfg(feature = "client")]
    pub use super::client::{
        ClientPlugin, ClientReplicationStats, ClientSet, event::ClientEventPlugin,
    };

    #[cfg(feature = "server")]
    pub use super::server::{
        ReplicatedClient, ServerPlugin, ServerSet, TickPolicy, VisibilityPolicy,
        client_entity_map::ClientEntityMap, client_visibility::ClientVisibility,
        event::ServerEventPlugin,
    };

    #[cfg(feature = "client_diagnostics")]
    pub use super::client::diagnostics::ClientDiagnosticsPlugin;
}

pub use bytes;
pub use postcard;

use bevy::{app::PluginGroupBuilder, prelude::*};
use prelude::*;

/// Plugin group for all replicon plugins.
///
/// Contains the following:
/// * [`RepliconSharedPlugin`].
/// * [`ServerPlugin`] - with feature `server`.
/// * [`ServerEventPlugin`] - with feature `server`.
/// * [`ClientPlugin`] - with feature `client`.
/// * [`ClientEventPlugin`] - with feature `client`.
/// * [`ClientDiagnosticsPlugin`] - with feature `client_diagnostics`.
pub struct RepliconPlugins;

impl PluginGroup for RepliconPlugins {
    fn build(self) -> PluginGroupBuilder {
        let mut group = PluginGroupBuilder::start::<Self>();
        group = group.add(RepliconSharedPlugin);

        #[cfg(feature = "server")]
        {
            group = group.add(ServerPlugin::default()).add(ServerEventPlugin);
        }

        #[cfg(feature = "client")]
        {
            group = group.add(ClientPlugin).add(ClientEventPlugin);
        }

        #[cfg(feature = "client_diagnostics")]
        {
            group = group.add(ClientDiagnosticsPlugin);
        }

        group
    }
}<|MERGE_RESOLUTION|>--- conflicted
+++ resolved
@@ -564,12 +564,6 @@
 
 #[cfg(feature = "client")]
 pub mod client;
-<<<<<<< HEAD
-pub mod core;
-=======
-#[cfg(feature = "parent_sync")]
-pub mod parent_sync;
->>>>>>> 912ae3a6
 #[cfg(feature = "scene")]
 pub mod scene;
 #[cfg(feature = "server")]
