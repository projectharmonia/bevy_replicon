/*!
Server-authoritative networking crate for the [Bevy game engine](https://bevyengine.org).

# Quick start

The library doesn't provide any I/O, so you need to add a
[messaging backend](https://github.com/projectharmonia/bevy_replicon#messaging-backends).
If you want to write an integration yourself, see
[this section](#writing-integration-for-a-messaging-crate).

## Prelude

We provide a [`prelude`] module, which exports most of the typically used traits and types.

## Plugins

Add [`RepliconPlugins`] and plugins for your chosen messaging backend to your app:

```
use bevy::prelude::*;
use bevy_replicon::prelude::*;
# use bevy::app::PluginGroupBuilder;

let mut app = App::new();
app.add_plugins((MinimalPlugins, RepliconPlugins, MyMessagingPlugins));
# struct MyMessagingPlugins;
# impl PluginGroup for MyMessagingPlugins {
#     fn build(self) -> PluginGroupBuilder {
#         PluginGroupBuilder::start::<Self>()
#     }
# }
```

## Server and client creation

This part is specific to your messaging backend. For `bevy_replicon_renet`,
see [this section](https://docs.rs/bevy_replicon_renet#server-and-client-creation).

Backends manage [`RepliconServer`] and [`RepliconClient`] resources. They can be used
to obtain things like state or statistic in backend-independent way.

On server connected clients represented as entities with [`ConnectedClient`] component.
Their data represented as components, such as [`NetworkStats`]. Users can also attach their
own metadata to them or even replicate these entiteis back to clients.

## Replication

It's a process of exchanging data in order to keep the world in sync. Replicon
provides a high-level API to automate this process.

Replication happens only from server to clients. It's necessary to prevent cheating.
If you need to send information from clients to the server, use
[events](#network-events-and-triggers).

Replication is enabled by default for all connected clients via [`ReplicatedClient`] component.
It can be disabled via [`ServerPlugin::replicate_after_connect`] is set to `false`.

For implementation details see [`ReplicationChannel`](core::channels::ReplicationChannel).

### Tick rate

Typically updates are not sent every frame. Instead, they are sent at a certain interval
to save traffic.

On server current tick stored in [`RepliconTick`](core::replicon_tick::RepliconTick) resource.
Replication runs when this resource changes.

You can change the defaults with [`TickPolicy`] in the [`ServerPlugin`]:

```
# use bevy::prelude::*;
# use bevy_replicon::prelude::*;
# let mut app = App::new();
app.add_plugins(
    RepliconPlugins
        .build()
        .disable::<ClientPlugin>()
        .set(ServerPlugin {
            tick_policy: TickPolicy::MaxTickRate(60),
            ..Default::default()
        }),
);
```

### Entities

By default no entities are replicated. Add the [`Replicated`] marker
component on the server for entities you want to replicate.

On clients [`Replicated`] will be automatically inserted to newly-replicated entities.

If you remove the [`Replicated`] component from an entity on the server, it will be despawned on all clients.

Entity IDs differ between clients and server. As a result, clients maps server entities to local entities
on receive. These mappings are stored in the [`ServerEntityMap`](core::server_entity_map::ServerEntityMap)
resource.

### Components

Components will be replicated only on entities marked for replication.
By default no components are replicated.

Use [`AppRuleExt::replicate()`] to enable replication for a component:

```
# use bevy::prelude::*;
# use bevy_replicon::prelude::*;
# use serde::{Deserialize, Serialize};
# let mut app = App::new();
# app.add_plugins(RepliconPlugins);
app.replicate::<DummyComponent>();

#[derive(Component, Deserialize, Serialize)]
struct DummyComponent;
```

If your component contains an entity, it cannot be deserialized as is
because entities inside components also need to be mapped. Therefore,
to replicate such components properly, they need to implement
the [`MapEntities`](bevy::ecs::entity::MapEntities) trait and be registered
using [`AppRuleExt::replicate_mapped()`].

By default all components are serialized with [`postcard`].
In order to serialize Bevy components you need to enable the `serialize` feature on Bevy.

If your component doesn't implement serde traits or you want to customize the serialization
(for example, quantize or apply compression), you can use [`AppRuleExt::replicate_with()`].

If you want a group of components to be replicated only if all of them are present on an entity,
you can use [`AppRuleExt::replicate_group()`].

#### Required components

You don't want to replicate all components because not all of them are
necessary to send over the network. Components that can be calculated on the client can
be inserted using Bevy's required components feature. For components that require world access,
you can create a special system to insert such components after entity spawn.

```
# use bevy::prelude::*;
# use bevy_replicon::prelude::*;
# use serde::{Deserialize, Serialize};
# let mut app = App::new();
# app.add_plugins(RepliconPlugins);
// Replicate only transform and player marker.
app.replicate::<Transform>()
    .replicate::<Player>()
    .add_observer(init_player_mesh);

fn init_player_mesh(
    trigger: Trigger<OnAdd, Mesh2d>,
    mut meshes: ResMut<Assets<Mesh>>,
    mut players: Query<&mut Mesh2d>,
) {
    let mut mesh = players.get_mut(trigger.entity()).unwrap();
    **mesh = meshes.add(Capsule2d::default());
}

/// Main player component.
///
/// [`NotReplicatedComponent`] and [`Replicated`] will be implicitly inserted after spawning on
/// both the server and clients.
///
/// [`Replicated`] is always inserted on the client after replication, regardless of whether it is marked
/// as required. However, it may still be useful to mark it as required if you want to avoid
/// inserting it explicitly on the server.
#[derive(Component, Deserialize, Serialize)]
#[require(Replicated, NotReplicatedComponent, Mesh2d)]
struct Player;

#[derive(Default, Component)]
struct NotReplicatedComponent;
```

This pairs nicely with server state serialization and keeps saves clean.
You can use [`scene::replicate_into()`] to fill [`DynamicScene`] with replicated entities and their components.
On deserialization all missing required components will be inserted, and initialization
systems will restore the correct game state.

If a component can't be used with the required components due to the inability to insert it
without world access, you can create an observer for a replicated marker and insert the actual
component inside it.

#### Component relations

Some components depend on each other. For example, [`Parent`] and [`Children`]. However, enabling
replication for [`Parent`] won't work because [`Children`] won't be automatically updated. In this
case, you need to create a third component that correctly updates the other two when it changes,
and only replicate that one. This crate provides the [`ParentSync`] component, which replicates the
Bevy hierarchy. For your custom components with relations, you need to write your own using a similar
pattern.

This won't be necessary after Bevy 0.16, as you will be able to replicate [`Parent`] directly
thanks to 1:many relations support.

## Network events and triggers

This replaces RPCs (remote procedure calls) in other engines and,
unlike replication, can be sent both from server to clients and from clients to
server.

### From client to server

To send specific events from client to server, you need to register the event
with [`ClientEventAppExt::add_client_event()`] instead of [`App::add_event()`].

Events include [`ChannelKind`] to configure delivery guarantees (reliability and
ordering). You can alternatively pass in [`RepliconChannel`] with more advanced configuration.

These events will appear on server as [`FromClient`] wrapper event that
contains sender ID and the sent event.

```
# use bevy::prelude::*;
# use bevy_replicon::prelude::*;
# use serde::{Deserialize, Serialize};
# let mut app = App::new();
# app.add_plugins(RepliconPlugins);
app.add_client_event::<DummyEvent>(ChannelKind::Ordered)
    .add_systems(
        PreUpdate,
        receive_events
            .after(ServerSet::Receive)
            .run_if(server_running),
    )
    .add_systems(
        PostUpdate,
        send_events.before(ClientSet::Send).run_if(client_connected),
    );

fn send_events(mut dummy_events: EventWriter<DummyEvent>) {
    dummy_events.send_default();
}

fn receive_events(mut dummy_events: EventReader<FromClient<DummyEvent>>) {
    for FromClient { client_entity, event } in dummy_events.read() {
        info!("received event `{event:?}` from client `{client_entity}`");
    }
}

#[derive(Debug, Default, Deserialize, Event, Serialize)]
struct DummyEvent;
```

<<<<<<< HEAD
We consider the server or a singleplayer session also as a client with ID [`ClientId::SERVER`].
So you can send such events even on server and [`FromClient`] will be emitted for them too.

If you remove [`client_connected`] condition and replace [`server_running`] with
[`server_or_singleplayer`], your game logic will work the same on client, listen server,
and in singleplayer session.

Just like components, if an event contains an entity, then the client should
map it before sending it to the server.
To do this, use [`ClientEventAppExt::add_mapped_client_event()`] and implement
[`MapEntities`](bevy::ecs::entity::MapEntities):

```
# use bevy::{prelude::*, ecs::entity::MapEntities};
# use bevy_replicon::prelude::*;
# use serde::{Deserialize, Serialize};
# let mut app = App::new();
# app.add_plugins(RepliconPlugins);
app.add_mapped_client_event::<MappedEvent>(ChannelKind::Ordered);

#[derive(Debug, Deserialize, Event, Serialize, Clone)]
struct MappedEvent(Entity);

impl MapEntities for MappedEvent {
    fn map_entities<T: EntityMapper>(&mut self, entity_mapper: &mut T) {
        self.0 = entity_mapper.get_mapped(self.0);
    }
}
```

As shown above, mapped client events must also implement [`Clone`].
=======
Just like for components, if an event contains an entities, implement
[`MapEntities`](bevy::ecs::entity::MapEntities) for it and use use
[`ClientEventAppExt::add_mapped_client_event()`] instead.
>>>>>>> 1a9107e8

There is also [`ClientEventAppExt::add_client_event_with()`] to register an event with special serialization and
deserialization functions. This could be used for sending events that contain [`Box<dyn PartialReflect>`], which
require access to the [`AppTypeRegistry`] resource. Don't forget to validate the contents of every
[`Box<dyn PartialReflect>`] from a client, it could be anything!

Alternatively, you can use triggers with a similar API. First, you need to register the event
using [`ClientTriggerAppExt::add_client_trigger()`], and then use [`ClientTriggerExt::client_trigger()`].

```
# use bevy::prelude::*;
# use bevy_replicon::prelude::*;
# use serde::{Deserialize, Serialize};
# let mut app = App::new();
# app.add_plugins(RepliconPlugins);
app.add_client_trigger::<DummyEvent>(ChannelKind::Ordered)
    .add_observer(receive_events)
    .add_systems(Update, send_events.run_if(client_connected));

fn send_events(mut commands: Commands) {
    commands.client_trigger(DummyEvent);
}

fn receive_events(trigger: Trigger<FromClient<DummyEvent>>) {
    info!("received event `{:?}` from client `{}`", **trigger, trigger.client_entity);
}
# #[derive(Event, Debug, Deserialize, Serialize)]
# struct DummyEvent;
```

Trigger targets are also supported via [`ClientTriggerExt::client_trigger_targets()`], no change
in registration needed. Target entities will be automatically mapped to server entities before sending.

For event triggers with entities inside use [`ClientTriggerAppExt::add_mapped_client_trigger()`].
Similar to events, serialization can also be customized with [`ClientTriggerAppExt::add_client_trigger_with()`].

### From server to client

A similar technique is used to send events from server to clients. To do this,
register the event with [`ServerEventAppExt::add_server_event()`]
and send it from server using [`ToClients`]. This wrapper contains send parameters
and the event itself.

```
# use bevy::prelude::*;
# use bevy_replicon::prelude::*;
# use serde::{Deserialize, Serialize};
# let mut app = App::new();
# app.add_plugins(RepliconPlugins);
app.add_server_event::<DummyEvent>(ChannelKind::Ordered)
    .add_systems(
        PreUpdate,
        receive_events
            .after(ClientSet::Receive)
            .run_if(client_connected),
    )
    .add_systems(
        PostUpdate,
        send_events.before(ServerSet::Send).run_if(server_running),
    );

fn send_events(mut dummy_events: EventWriter<ToClients<DummyEvent>>) {
    dummy_events.send(ToClients {
        mode: SendMode::Broadcast,
        event: DummyEvent,
    });
}

fn receive_events(mut dummy_events: EventReader<DummyEvent>) {
    for event in dummy_events.read() {
        info!("received event {event:?} from server");
    }
}

#[derive(Clone, Copy, Debug, Default, Deserialize, Event, Serialize)]
struct DummyEvent;
```

Just like for client events, we provide [`ServerEventAppExt::add_mapped_server_event()`]
and [`ServerEventAppExt::add_server_event_with()`].

Trigger-based API available for server events as well. First, you need to register the event
with [`ServerTriggerAppExt::add_server_trigger()`] and then use [`ServerTriggerExt::server_trigger()`]:

```
# use bevy::prelude::*;
# use bevy_replicon::prelude::*;
# use serde::{Deserialize, Serialize};
# let mut app = App::new();
# app.add_plugins(RepliconPlugins);
app.add_server_trigger::<DummyEvent>(ChannelKind::Ordered)
    .add_observer(receive_events)
    .add_systems(Update, send_events.run_if(server_running));

fn send_events(mut commands: Commands) {
    commands.server_trigger(ToClients {
        mode: SendMode::Broadcast,
        event: DummyEvent,
    });
}

fn receive_events(trigger: Trigger<DummyEvent>) {
    info!("received event {:?} from server", *trigger);
}
# #[derive(Event, Debug, Deserialize, Serialize)]
# struct DummyEvent;
```

And just like for client trigger, we provide [`ServerTriggerAppExt::add_mapped_server_trigger()`]
and [`ServerTriggerAppExt::add_server_trigger_with()`].

We guarantee that clients will never receive events that point to an entity or require specific
component to be presentt which client haven't received yet. For more details see the documentation on
[`ServerEventAppExt::make_independent()`].

## Abstracting over configurations

Depending on the game, you may need to support some of these configurations:

- Client
- Dedicated (headless) server
- Listen server (where the server is also a client)
- Singleplayer

Theere are 2 ways to support multiple configurations at the same time.

### Classic way

Just split client and server logic. Then for listen server and singleplayer run both the server and client,
just don't accept outside connections for singleplayer.

However, **running the client and server in a single app is not supported**. We rely on change detection to
decide on which data to send, and since the world is shared, applying replication will trigger changes.
To avoid this, you can use one of the following workarounds:

- Two Bevy apps inside a single process, running in separate threads.
- Two executables. After starting the client app, the server starts in the background.

It's not easy to set up and requires more resources due to the synchronization between two worlds.
This is why, while it's possible to use Replicon this way, we recommend a different approach.

### The recommended way

Instead of recreating full client-server logic, we provide a way to emulate client and server functionality
without actually running them:

- Client configuration runs only the client and its logic.
- Dedicated server configuration runs only the server and its logic (all client logic usually compiled out).
- Listen server configuration runs only the server and both logics.
- Singleplayer configuration doesn't run the client or server but runs both logics.

To achieve this, just use provided [run conditions](core::common_conditions):

- Use [`server_or_singleplayer()`] for systems that require server authority. For example, systems that
  apply damage or send server events.
- Use client or server conditions like [`client_connecting()`], [`client_connected()`], [`server_running()`], etc.
  **only** for miscellaneous things, like display a connection message or a menu to kick connected players
  (things that actually require server or client running)
- For everything else don't use Replicon's conditions.

We also provide [`ClientSet`] and [`ServerSet`] to schedule your system at specific time in the frame.
For example, you can run your systems right after receive using [`ClientSet::Receive`] or [`ServerSet::Receive`].

Everything else is done automatically by the crate. All provided
[examples](https://github.com/projectharmonia/bevy_replicon/tree/master/bevy_replicon_example_backend/examples)
use this approach.

Internally we run replication sending system only if [`server_running()`] and replication receiving
only if [`client_connected()`]. This way for singleplayer replication systems won't run at all and
for listen server replication will only be sending (server world is already in the correct state).

For events it's a bit trickier. For all client events we internally drain events as `E` and re-emit
them as [`FromClient<E>`] locally with a special [`SERVER`] entity if [`server_or_singleplayer()`].
For server events we drain [`ToClients<E>`] and, if the [`SERVER`] entity is the recipient of the event,
re-emit it as `E` locally.

## Organizing your game code

If you support a dedicated server, it's recommended to split your game logic into "client", "server", and "shared"
crates. This way, you can compile out all unnecessary code for the dedicated server configuration.
Alternatively, you can use [Cargo features](https://doc.rust-lang.org/cargo/reference/features.html) and split
the logic into modules.

We provide `client` and `server` features to disable unneeded functionality for this use case.
You will need to disable similar features on your messaing backend crate too.

<div class="warning">

Make sure that the component and event registration order is the same on the client and server. Simply put all
registration code in your "shared" crate.

</div>

If you don't need to support a dedicated server configuration, it's easier to keep the logic grouped together.
Splitting your game into crates is still useful, but it should be done logically rather than on server/client
basis.

## Advanced features

## Client visibility

You can control which parts of the world are visible for each client by setting visibility policy
in [`ServerPlugin`] to [`VisibilityPolicy::Whitelist`] or [`VisibilityPolicy::Blacklist`].

In order to set which entity is visible, you need to use the [`ClientVisibility`] component
on replicated clients.

```
# use bevy::prelude::*;
# use bevy_replicon::prelude::*;
# let mut app = App::new();
app.add_plugins((
    MinimalPlugins,
    RepliconPlugins.set(ServerPlugin {
        visibility_policy: VisibilityPolicy::Whitelist, // Makes all entities invisible for clients by default.
        ..Default::default()
    }),
))
.add_systems(Update, update_visibility.run_if(server_running));

/// Disables the visibility of other players' entities that are further away than the visible distance.
fn update_visibility(
    mut clients: Query<&mut ClientVisibility>,
    moved_players: Query<(&Transform, &PlayerOwner), Changed<Transform>>,
    other_players: Query<(Entity, &Transform, &PlayerOwner)>,
) {
    for (moved_transform, &owner) in &moved_players {
        let mut visibility = clients.get_mut(*owner).unwrap();
        for (entity, transform, _) in other_players
            .iter()
            .filter(|(.., &other_owner)| *other_owner != *owner)
        {
            const VISIBLE_DISTANCE: f32 = 100.0;
            let distance = moved_transform.translation.distance(transform.translation);
            visibility.set_visibility(entity, distance < VISIBLE_DISTANCE);
        }
    }
}

/// Points to client entity.
#[derive(Component, Deref, Clone, Copy)]
struct PlayerOwner(Entity);
```

Check also the [corresponding section](https://github.com/projectharmonia/bevy_replicon#visibility)
in our README for more high-level abstractions.

### Spawning the client on an entity first

If you want the server to replicate an entity into a client entity that was already spawned, see [`ClientEntityMap`].

This can be useful for certain types of games. For example, spawning bullets on the client immediately without
waiting for replication.

### Interpolation and/or client-side prediction

Due to network round-trip time and [tick rate](#tick-rate), you may notice that the state isn't updated
immediately. This might be fine depending on your type of game. However, sometimes this needs to be visually hidden.

To make value updates look smooth, you can just to interpolate the received state. If the input delay doesn't matter
for your type of game, it can be enough.

But if your game is fast-paced, waiting for server to receive your inputs and replicate the state back might
might be unacceptable. The solution is to predict simulation on the client.

However, it introduces another problem - misspredictions. For example, player 1 might predict movement to point X,
while player 2 might have stunned it, the player 1 just didn't receive it yet. To solve this, client must apply
the received state from server and replay its inputs.

How much to predict also depends on the game. Common approaches are:

- Predict individual entities. Common for shooters or games where you don't have many entities. In the case of
  a misprediction or non-deterministic mismatch, the state will be corrected. Determinism is important for this
  approach to reduce the number of rollbacks.
- Predict the entire world. Common for physics-based games or games with many entities. With this approach,
  all predicted entities are rolled back to the oldest received tick. For example, if one entity have confirmed tick 1
  and another entity have confirmed tick 2, both entities are rolled back to tick 1. This approach is usually more expensive
  but produces better results for physics. Additionally, if there are many predicted entities, it might even be faster
  since there's no need to check each entity for misprediction. The more entities you predict, the more likely it is
  that at least one will trigger a world rollback. So with this approach client usually just always rollbacks.

We don't have these features built-in, but we provide a low-level API to implement these abstractions on top.
Check the [corresponding section](https://github.com/projectharmonia/bevy_replicon#interpolation-andor-rollback)
in our README for existing implementations.

#### Client markers

To apply interpolation or store value history for client-side prediction, you need to override how components are
written. However, the server knows nothing about archetypes on the client, and while some entities need to be predicted,
others might need to be interpolated.

This is why writing functions are marker-based. First, you register a marker using [`AppMarkerExt::register_marker<M>()`].
Then you can override how specific component is written and removed using [`AppMarkerExt::set_marker_fns<M, C>()`].

You can control marker priority or enable processing of old values using [`AppMarkerExt::register_marker_with<M>()`].

### Ticks information

This requires an understanding of how replication works. See the documentation on
[`ReplicationChannel`](core::channels::ReplicationChannel) and [this section](#eventual-consistency) for more details.

To get information about confirmed ticks for individual entities, we provide
[`ConfirmHistory`](client::confirm_history::ConfirmHistory) along with the [`EntityReplicated`](client::confirm_history::ConfirmHistory)
trigger. This component is updated when any replication for its entity is received. However, we don't update this component if an entity
hasn't changed for performance reasons.

This means that to check if a tick is confirmed for an entity, you also need to check the received messages for this
tick. The [`ServerUpdateTick`](client::ServerUpdateTick) resource stores the last received tick from an update message.
The [`ServerMutateTicks`](client::server_mutate_ticks::ServerMutateTicks) resource and
[`MutateTickReceived`](client::server_mutate_ticks::MutateTickReceived) trigger provide information about received mutate
messages for the past 64 ticks.

A tick for an entity is confirmed if one of the following is true:
- [`ServerUpdateTick`](client::ServerUpdateTick) is greater than the tick.
- [`ConfirmHistory`](client::confirm_history::ConfirmHistory) is greater than the tick.
- [`ServerMutateTicks`](client::server_mutate_ticks::ServerMutateTicks) reports that for at least one of the next ticks, all update
  messages have been received.

### Writing integration for a messaging crate

We don't provide any traits to avoid Rust's "orphan rule". Instead, we provide [`RepliconServer`] and
[`RepliconClient`] resources, along with the [`ConnectedClient`] component, which backends need to manage.
This way, integrations can be provided as separate crates without requiring us or crate authors to
maintain them under a feature. See the documentation on liked types for details.

It's also recommended to split the crate into client and server plugins, along with `server` and `client` features.
This way, plugins can be conveniently disabled at compile time, which is useful for dedicated server or client
configurations.

You can also use
[bevy_replicon_example_backend](https://github.com/projectharmonia/bevy_replicon/tree/master/bevy_replicon_example_backend)
as a reference. For a real backend integration, see [bevy_replicon_renet](https://github.com/projectharmonia/bevy_replicon_renet),
which we maintain.

# Eventual consistency

All events, inserts, removals and despawns will be applied to clients in the same order as on the server.

Entity component mutations are grouped by entity, and component groupings may be applied to clients in a different order than on the server.
For example, if two entities are spawned in tick 1 on the server and their components are mutated in tick 2,
then the client is guaranteed to see the spawns at the same time, but the component mutations may appear in different client ticks.

If a component is dependent on other data, mutations to the component will only be applied to the client when that data has arrived.
So if your component references another entity, mutations to that component will only be applied when the referenced entity has been spawned on the client.

Mutations for despawned entities will be discarded automatically, but events or components may reference despawned entities and should be handled with that in mind.

Clients should never assume their world state is the same as the server's on any given tick value-wise.
World state on the client is only "eventually consistent" with the server's.

# Troubleshooting

If you face any issue, try to enable logging to see what is going on.
To enable logging, you can temporarily set `RUST_LOG` environment variable to `bevy_replicon=debug`
(or `bevy_replicon=trace` for more noisy output) like this:

```bash
RUST_LOG=bevy_replicon=debug cargo run
```

The exact method depends on the OS shell.

Alternatively you can configure [`LogPlugin`](bevy::log::LogPlugin) to make it permanent.

For deserialization errors on client we use `error` level which should be visible by default.
But on server we use `debug` for it to avoid flooding server logs with errors caused by clients.
*/
#![cfg_attr(docsrs, feature(doc_auto_cfg))]

#[cfg(feature = "client")]
pub mod client;
pub mod core;
#[cfg(feature = "scene")]
pub mod scene;
#[cfg(feature = "server")]
pub mod server;
#[cfg(all(feature = "server", feature = "client"))]
pub mod test_app;

pub mod prelude {
    pub use super::{
        core::{
            channels::{ChannelKind, RepliconChannel, RepliconChannels},
            common_conditions::*,
            connected_client::{ConnectedClient, NetworkStats},
            event::{
                client_event::{ClientEventAppExt, FromClient},
                client_trigger::{ClientTriggerAppExt, ClientTriggerExt},
                server_event::{SendMode, ServerEventAppExt, ToClients},
                server_trigger::{ServerTriggerAppExt, ServerTriggerExt},
            },
            replication::{
                command_markers::AppMarkerExt, replication_rules::AppRuleExt, Replicated,
            },
            replicon_client::{RepliconClient, RepliconClientStatus},
            replicon_server::RepliconServer,
            RepliconCorePlugin, SERVER,
        },
        RepliconPlugins,
    };

    #[cfg(feature = "client")]
    pub use super::client::{
        event::ClientEventPlugin, ClientPlugin, ClientReplicationStats, ClientSet,
    };

    #[cfg(feature = "server")]
    pub use super::server::{
        client_entity_map::ClientEntityMap, client_visibility::ClientVisibility,
        event::ServerEventPlugin, ReplicatedClient, ServerPlugin, ServerSet, TickPolicy,
        VisibilityPolicy,
    };

    #[cfg(feature = "client_diagnostics")]
    pub use super::client::diagnostics::ClientDiagnosticsPlugin;
}

pub use bytes;
pub use postcard;

use bevy::{app::PluginGroupBuilder, prelude::*};
use prelude::*;

/// Plugin group for all replicon plugins.
///
/// Contains the following:
/// * [`RepliconCorePlugin`].
/// * [`ServerPlugin`] - with feature `server`.
/// * [`ServerEventPlugin`] - with feature `server`.
/// * [`ClientPlugin`] - with feature `client`.
/// * [`ClientEventPlugin`] - with feature `client`.
/// * [`ClientDiagnosticsPlugin`] - with feature `client_diagnostics`.
pub struct RepliconPlugins;

impl PluginGroup for RepliconPlugins {
    fn build(self) -> PluginGroupBuilder {
        let mut group = PluginGroupBuilder::start::<Self>();
        group = group.add(RepliconCorePlugin);

        #[cfg(feature = "server")]
        {
            group = group.add(ServerPlugin::default()).add(ServerEventPlugin);
        }

        #[cfg(feature = "client")]
        {
            group = group.add(ClientPlugin).add(ClientEventPlugin);
        }

        #[cfg(feature = "client_diagnostics")]
        {
            group = group.add(ClientDiagnosticsPlugin);
        }

        group
    }
}<|MERGE_RESOLUTION|>--- conflicted
+++ resolved
@@ -152,7 +152,7 @@
     mut meshes: ResMut<Assets<Mesh>>,
     mut players: Query<&mut Mesh2d>,
 ) {
-    let mut mesh = players.get_mut(trigger.entity()).unwrap();
+    let mut mesh = players.get_mut(trigger.target()).unwrap();
     **mesh = meshes.add(Capsule2d::default());
 }
 
@@ -242,43 +242,9 @@
 struct DummyEvent;
 ```
 
-<<<<<<< HEAD
-We consider the server or a singleplayer session also as a client with ID [`ClientId::SERVER`].
-So you can send such events even on server and [`FromClient`] will be emitted for them too.
-
-If you remove [`client_connected`] condition and replace [`server_running`] with
-[`server_or_singleplayer`], your game logic will work the same on client, listen server,
-and in singleplayer session.
-
-Just like components, if an event contains an entity, then the client should
-map it before sending it to the server.
-To do this, use [`ClientEventAppExt::add_mapped_client_event()`] and implement
-[`MapEntities`](bevy::ecs::entity::MapEntities):
-
-```
-# use bevy::{prelude::*, ecs::entity::MapEntities};
-# use bevy_replicon::prelude::*;
-# use serde::{Deserialize, Serialize};
-# let mut app = App::new();
-# app.add_plugins(RepliconPlugins);
-app.add_mapped_client_event::<MappedEvent>(ChannelKind::Ordered);
-
-#[derive(Debug, Deserialize, Event, Serialize, Clone)]
-struct MappedEvent(Entity);
-
-impl MapEntities for MappedEvent {
-    fn map_entities<T: EntityMapper>(&mut self, entity_mapper: &mut T) {
-        self.0 = entity_mapper.get_mapped(self.0);
-    }
-}
-```
-
-As shown above, mapped client events must also implement [`Clone`].
-=======
 Just like for components, if an event contains an entities, implement
 [`MapEntities`](bevy::ecs::entity::MapEntities) for it and use use
 [`ClientEventAppExt::add_mapped_client_event()`] instead.
->>>>>>> 1a9107e8
 
 There is also [`ClientEventAppExt::add_client_event_with()`] to register an event with special serialization and
 deserialization functions. This could be used for sending events that contain [`Box<dyn PartialReflect>`], which
