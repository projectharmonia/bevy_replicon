--- conflicted
+++ resolved
@@ -28,13 +28,8 @@
 members = ["bevy_replicon_example_backend"]
 
 [dependencies]
-<<<<<<< HEAD
 bevy = { git = "https://github.com/bevyengine/bevy", default-features = false, features = ["serialize", "bevy_log"] }
-thiserror = "2.0"
 variadics_please = "1.0"
-=======
-bevy = { version = "0.15", default-features = false, features = ["serialize"] }
->>>>>>> 1a9107e8
 typeid = "1.0"
 bytes = "1.10"
 serde = "1.0"
