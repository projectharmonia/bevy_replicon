[package]
name = "bevy_replicon"
version = "0.31.1"
authors = [
  "Hennadii Chernyshchyk <genaloner@gmail.com>",
  "koe <ukoe@protonmail.com>",
]
edition = "2021"
description = "High level networking for the Bevy game engine"
readme = "README.md"
repository = "https://github.com/projectharmonia/bevy_replicon"
keywords = [
  "bevy",
  "multiplayer",
  "netcode",
  "replication",
  "server-authoritative",
]
categories = ["game-development", "network-programming"]
license = "MIT OR Apache-2.0"
include = ["/src", "/LICENSE*"]

[package.metadata.docs.rs]
rustdoc-args = ["-Zunstable-options", "--cfg", "docsrs"]
all-features = true

[workspace]
members = ["bevy_replicon_example_backend"]

[dependencies]
<<<<<<< HEAD
bevy = { git = "https://github.com/bevyengine/bevy", default-features = false, features = ["serialize", "bevy_log"] }
variadics_please = "1.0"
=======
bevy = { version = "0.15.3", default-features = false, features = [
  "serialize",
] }
>>>>>>> a12f7301
typeid = "1.0"
bytes = "1.10"
serde = "1.0"
ordered-multimap = "0.7"
bitflags = { version = "2.6", features = ["serde"] }
postcard = { version = "1.1", default-features = false, features = [
  "experimental-derive",
] }

[dev-dependencies]
<<<<<<< HEAD
bevy = { git = "https://github.com/bevyengine/bevy", default-features = false, features = [
  "std",
=======
bevy = { version = "0.15.3", default-features = false, features = [
>>>>>>> a12f7301
  "serialize",
  "bevy_asset",
  "bevy_scene",
  "bevy_sprite",
] }
criterion = { version = "0.5", default-features = false, features = [
  "cargo_bench_support",
] }

[features]
default = ["scene", "client", "server"]

# Client-related logic.
client = []

# Server-related logic.
server = []

# Integration with Bevy diagnostics for client.
client_diagnostics = ["client"]

# Replication into a scene.
scene = ["bevy/bevy_scene"]

[[bench]]
name = "replication"
harness = false

[[test]]
name = "mutations"
required-features = ["client", "server"]

[[test]]
name = "client_event"
required-features = ["client", "server"]

[[test]]
name = "client_trigger"
required-features = ["client", "server"]

[[test]]
name = "connection"
required-features = ["client", "server"]

[[test]]
name = "despawn"
required-features = ["client", "server"]

[[test]]
name = "fns"
required-features = ["client"]

[[test]]
name = "insertion"
required-features = ["client", "server"]

[[test]]
name = "removal"
required-features = ["client", "server"]

[[test]]
name = "scene"
required-features = ["scene"]

[[test]]
name = "server_event"
required-features = ["client", "server"]

[[test]]
name = "server_trigger"
required-features = ["client", "server"]

[[test]]
name = "spawn"
required-features = ["client", "server"]

[[test]]
name = "stats"
required-features = ["client_diagnostics", "client", "server"]

[[test]]
name = "visibility"
required-features = ["client", "server"]

[lints.clippy]
type_complexity = "allow"
too_many_arguments = "allow"<|MERGE_RESOLUTION|>--- conflicted
+++ resolved
@@ -28,14 +28,8 @@
 members = ["bevy_replicon_example_backend"]
 
 [dependencies]
-<<<<<<< HEAD
 bevy = { git = "https://github.com/bevyengine/bevy", default-features = false, features = ["serialize", "bevy_log"] }
 variadics_please = "1.0"
-=======
-bevy = { version = "0.15.3", default-features = false, features = [
-  "serialize",
-] }
->>>>>>> a12f7301
 typeid = "1.0"
 bytes = "1.10"
 serde = "1.0"
@@ -46,12 +40,8 @@
 ] }
 
 [dev-dependencies]
-<<<<<<< HEAD
 bevy = { git = "https://github.com/bevyengine/bevy", default-features = false, features = [
   "std",
-=======
-bevy = { version = "0.15.3", default-features = false, features = [
->>>>>>> a12f7301
   "serialize",
   "bevy_asset",
   "bevy_scene",
