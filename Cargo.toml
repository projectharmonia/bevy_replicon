[package]
name = "bevy_replicon"
<<<<<<< HEAD
version = "0.33.0-rc.4"
=======
version = "0.32.1"
>>>>>>> 1e42c4fc
authors = [
  "Hennadii Chernyshchyk <genaloner@gmail.com>",
  "koe <ukoe@protonmail.com>",
]
edition = "2024"
description = "A server-authoritative replication crate for Bevy"
readme = "README.md"
repository = "https://github.com/projectharmonia/bevy_replicon"
keywords = [
  "bevy",
  "multiplayer",
  "netcode",
  "replication",
  "server-authoritative",
]
categories = ["game-development", "network-programming"]
license = "MIT OR Apache-2.0"
include = ["/src", "/LICENSE*"]

[package.metadata.docs.rs]
rustdoc-args = ["-Zunstable-options", "--cfg", "docsrs"]
all-features = true

[workspace]
members = ["bevy_replicon_example_backend"]

[dependencies]
bevy = { version = "0.16.0-rc.4", default-features = false }
log = "0.4" # Directly depend on `log` like other `no_std` Bevy crates, since `bevy_log` currently requires `std`.
variadics_please = "1.0"
typeid = "1.0"
bytes = { version = "1.10", default-features = false }
serde = { version = "1.0", default-features = false }
bitflags = { version = "2.6", features = ["serde"] }
postcard = { version = "1.1", default-features = false, features = [
  "experimental-derive",
] }

[target.'cfg(not(all(target_has_atomic = "8", target_has_atomic = "16", target_has_atomic = "32", target_has_atomic = "64", target_has_atomic = "ptr")))'.dependencies]
bytes = { version = "1.10", default-features = false, features = [
  "extra-platforms",
] }

[dev-dependencies]
bevy = { version = "0.16.0-rc.4", default-features = false, features = [
  "tracing",
  "bevy_sprite",
  "std",
  "serialize",
] }
criterion = { version = "0.5", default-features = false, features = [
  "cargo_bench_support",
] }

[features]
default = ["scene", "client", "server"]

# Client-related logic.
client = []

# Server-related logic.
server = []

# Integration with Bevy diagnostics for client.
client_diagnostics = ["client"]

# Replication into a scene.
scene = ["bevy/bevy_scene"]

[[bench]]
name = "replication"
harness = false

[[test]]
name = "mutations"
required-features = ["client", "server"]

[[test]]
name = "client_event"
required-features = ["client", "server"]

[[test]]
name = "client_trigger"
required-features = ["client", "server"]

[[test]]
name = "connection"
required-features = ["client", "server"]

[[test]]
name = "despawn"
required-features = ["client", "server"]

[[test]]
name = "fns"
required-features = ["client"]

[[test]]
name = "insertion"
required-features = ["client", "server"]

[[test]]
name = "removal"
required-features = ["client", "server"]

[[test]]
name = "scene"
required-features = ["scene"]

[[test]]
name = "server_event"
required-features = ["client", "server"]

[[test]]
name = "server_trigger"
required-features = ["client", "server"]

[[test]]
name = "spawn"
required-features = ["client", "server"]

[[test]]
name = "stats"
required-features = ["client_diagnostics", "client", "server"]

[[test]]
name = "visibility"
required-features = ["client", "server"]

[lints.clippy]
type_complexity = "allow"
too_many_arguments = "allow"
alloc_instead_of_core = "warn"
std_instead_of_alloc = "warn"
std_instead_of_core = "warn"<|MERGE_RESOLUTION|>--- conflicted
+++ resolved
@@ -1,10 +1,6 @@
 [package]
 name = "bevy_replicon"
-<<<<<<< HEAD
 version = "0.33.0-rc.4"
-=======
-version = "0.32.1"
->>>>>>> 1e42c4fc
 authors = [
   "Hennadii Chernyshchyk <genaloner@gmail.com>",
   "koe <ukoe@protonmail.com>",
