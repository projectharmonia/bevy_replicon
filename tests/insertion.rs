--- conflicted
+++ resolved
@@ -48,15 +48,8 @@
     server_app.exchange_with_client(&mut client_app);
     client_app.update();
 
-<<<<<<< HEAD
-    client_app
-        .world_mut()
-        .query::<&DummyComponent>()
-        .single(client_app.world()).unwrap();
-=======
     let mut components = client_app.world_mut().query::<&DummyComponent>();
     assert_eq!(components.iter(client_app.world()).count(), 1);
->>>>>>> 1a9107e8
 }
 
 #[test]
@@ -92,15 +85,8 @@
     server_app.exchange_with_client(&mut client_app);
     client_app.update();
 
-<<<<<<< HEAD
-    client_app
-        .world_mut()
-        .query::<&SparseSetComponent>()
-        .single(client_app.world()).unwrap();
-=======
     let mut components = client_app.world_mut().query::<&SparseSetComponent>();
     assert_eq!(components.iter(client_app.world()).count(), 1);
->>>>>>> 1a9107e8
 }
 
 #[test]
@@ -121,19 +107,56 @@
     server_app.connect_client(&mut client_app);
 
     let server_entity = server_app.world_mut().spawn(Replicated).id();
-<<<<<<< HEAD
-    let server_get_mapped = server_app.world_mut().spawn_empty().id();
-    let client_get_mapped = client_app.world_mut().spawn_empty().id();
-=======
     let server_map_entity = server_app.world_mut().spawn_empty().id();
     let client_map_entity = client_app.world_mut().spawn_empty().id();
     assert_ne!(server_map_entity, client_map_entity);
->>>>>>> 1a9107e8
 
     client_app
         .world_mut()
         .resource_mut::<ServerEntityMap>()
-        .insert(server_get_mapped, client_get_mapped);
+        .insert(server_map_entity, client_map_entity);
+
+    server_app.update();
+    server_app.exchange_with_client(&mut client_app);
+    client_app.update();
+    server_app.exchange_with_client(&mut client_app);
+
+    server_app
+        .world_mut()
+        .entity_mut(server_entity)
+        .insert(MappedComponent(server_map_entity));
+
+    server_app.update();
+    server_app.exchange_with_client(&mut client_app);
+    client_app.update();
+
+    let mapped_component = client_app
+        .world_mut()
+        .query::<&MappedComponent>()
+        .single(client_app.world())
+        .unwrap();
+    assert_eq!(mapped_component.0, client_map_entity);
+}
+
+#[test]
+fn mapped_new_entity() {
+    let mut server_app = App::new();
+    let mut client_app = App::new();
+    for app in [&mut server_app, &mut client_app] {
+        app.add_plugins((
+            MinimalPlugins,
+            RepliconPlugins.set(ServerPlugin {
+                tick_policy: TickPolicy::EveryFrame,
+                ..Default::default()
+            }),
+        ))
+        .replicate_mapped::<MappedComponent>();
+    }
+
+    server_app.connect_client(&mut client_app);
+
+    let server_entity = server_app.world_mut().spawn(Replicated).id();
+    let server_get_mapped = server_app.world_mut().spawn_empty().id();
 
     server_app.update();
     server_app.exchange_with_client(&mut client_app);
@@ -152,48 +175,8 @@
     let mapped_component = client_app
         .world_mut()
         .query::<&MappedComponent>()
-        .single(client_app.world()).unwrap();
-    assert_eq!(mapped_component.0, client_get_mapped);
-}
-
-#[test]
-fn mapped_new_entity() {
-    let mut server_app = App::new();
-    let mut client_app = App::new();
-    for app in [&mut server_app, &mut client_app] {
-        app.add_plugins((
-            MinimalPlugins,
-            RepliconPlugins.set(ServerPlugin {
-                tick_policy: TickPolicy::EveryFrame,
-                ..Default::default()
-            }),
-        ))
-        .replicate_mapped::<MappedComponent>();
-    }
-
-    server_app.connect_client(&mut client_app);
-
-    let server_entity = server_app.world_mut().spawn(Replicated).id();
-    let server_get_mapped = server_app.world_mut().spawn_empty().id();
-
-    server_app.update();
-    server_app.exchange_with_client(&mut client_app);
-    client_app.update();
-    server_app.exchange_with_client(&mut client_app);
-
-    server_app
-        .world_mut()
-        .entity_mut(server_entity)
-        .insert(MappedComponent(server_get_mapped));
-
-    server_app.update();
-    server_app.exchange_with_client(&mut client_app);
-    client_app.update();
-
-    let mapped_component = client_app
-        .world_mut()
-        .query::<&MappedComponent>()
-        .single(client_app.world()).unwrap();
+        .single(client_app.world())
+        .unwrap();
     assert!(client_app.world().get_entity(mapped_component.0).is_ok());
 
     let mut replicated = client_app.world_mut().query::<&Replicated>();
@@ -236,13 +219,8 @@
 
     let mut components = client_app
         .world_mut()
-<<<<<<< HEAD
-        .query_filtered::<&ReplacedComponent, Without<OriginalComponent>>()
-        .single(client_app.world()).unwrap();
-=======
         .query_filtered::<&ReplacedComponent, Without<OriginalComponent>>();
     assert_eq!(components.iter(client_app.world()).count(), 1);
->>>>>>> 1a9107e8
 }
 
 #[test]
@@ -332,13 +310,8 @@
 
     let mut groups = client_app
         .world_mut()
-<<<<<<< HEAD
-        .query::<(&GroupComponentA, &GroupComponentB)>()
-        .single(client_app.world()).unwrap();
-=======
         .query::<(&GroupComponentA, &GroupComponentB)>();
     assert_eq!(groups.iter(client_app.world()).count(), 1);
->>>>>>> 1a9107e8
 }
 
 #[test]
@@ -415,15 +388,8 @@
     server_app.exchange_with_client(&mut client_app);
     client_app.update();
 
-<<<<<<< HEAD
-    client_app
-        .world_mut()
-        .query::<&DummyComponent>()
-        .single(client_app.world()).unwrap();
-=======
     let mut components = client_app.world_mut().query::<&DummyComponent>();
     assert_eq!(components.iter(client_app.world()).count(), 1);
->>>>>>> 1a9107e8
 }
 
 #[test]
@@ -469,14 +435,7 @@
     client_app.update();
     server_app.exchange_with_client(&mut client_app);
 
-<<<<<<< HEAD
-    client_app
-        .world_mut()
-        .query::<&DummyComponent>()
-        .single(client_app.world()).unwrap();
-=======
     assert_eq!(components.iter(client_app.world()).count(), 1);
->>>>>>> 1a9107e8
 }
 
 #[test]
@@ -515,15 +474,8 @@
     client_app.update();
     server_app.exchange_with_client(&mut client_app);
 
-<<<<<<< HEAD
-    client_app
-        .world_mut()
-        .query::<&DummyComponent>()
-        .single(client_app.world()).unwrap();
-=======
     let mut components = client_app.world_mut().query::<&DummyComponent>();
     assert_eq!(components.iter(client_app.world()).count(), 1);
->>>>>>> 1a9107e8
 }
 
 #[test]
@@ -570,7 +522,8 @@
     let (client_entity, confirm_history) = client_app
         .world_mut()
         .query::<(Entity, &ConfirmHistory)>()
-        .single(client_app.world()).unwrap();
+        .single(client_app.world())
+        .unwrap();
     assert!(confirm_history.contains(tick));
 
     let mut replicated_events = client_app
