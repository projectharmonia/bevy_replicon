--- conflicted
+++ resolved
@@ -3,16 +3,8 @@
     net::{Ipv4Addr, SocketAddr, TcpListener, TcpStream},
 };
 
-<<<<<<< HEAD
-use bevy::{
-    platform_support::collections::{hash_map::Entry, HashMap},
-    prelude::*,
-};
-use bevy_replicon::prelude::*;
-=======
 use bevy::prelude::*;
 use bevy_replicon::{core::connected_client::ClientId, prelude::*};
->>>>>>> 1a9107e8
 
 use super::tcp;
 
