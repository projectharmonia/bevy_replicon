# Changelog

All notable changes to this project will be documented in this file.

The format is based on [Keep a Changelog](https://keepachangelog.com/en/1.0.0/),
and this project adheres to [Semantic Versioning](https://semver.org/spec/v2.0.0.html).

## [Unreleased]

<<<<<<< HEAD
### Changed

- Custom events are now registered with serialization and deserialization functions instead of systems. This makes the API more convenient since the purpose of custom systems was to customize serialization.
- All events are processed in one system instead of a separate system for each event. Bevy does a [similar optimization](https://github.com/bevyengine/bevy/pull/12936) for event updates. It won't be that noticeable since users register much fewer replicon events.
=======
## [0.25.3] - 2024-05-24

### Fixed

- Fix replication with a removal at the same tick.
>>>>>>> 31462864

## [0.25.2] - 2024-05-18

### Fixed

- Fix replicating previously spawned entities to a newly connected client with visibility policy different from `VisibilityPolicy::All`.

## [0.25.1] - 2024-05-16

### Fixed

- Fix possible overflow in `Confirmed::contains_any`.

## [0.25.0] - 2024-05-11

### Added

- `AppMarkerExt` to customize how components will be written based on markers present without overriding deserialization functions. Now third-party prediction crates could be integrated much easier.
- `AppRuleExt::replicate_group` and `GroupRegistration` trait to register and customize component groups. A group will be replicated only if all its components present on an entity.
- `ServerSet::StoreHierarchy` for systems that store hierarchy changes in `ParentSync`.
- More tracing.
- `Debug` impl for `RepliconClientStatus`.

### Fixed

- Reversed order of the received messages from `RepliconClient`.

### Changed

- `SerializeFn` now accepts regular `C` instead of `Ptr`.
- `DeserializeFn` now does only deserialization and returns `C`. Use the newly added marker-based API if you want to customize how component will be written. See docs for `AppMarkerExt` for details.
- Rename `AppReplicationExt` into `AppRuleExt`.
- `AppRuleExt::replicate_with` now accepts `RuleFns` struct with functions. You no longer can customize removals this way, use the mentioned marker-based API instead.
- Writing to entities on client now done via `EntityMut` and `Commands` instead of `EntityWorldMut`. It was needed to support the mentioned in-place deserialization and will possibly allow batching insertions in the future (for details see https://github.com/bevyengine/bevy/issues/10154).
- Return iterator from `RepliconClient::receive` instead of popping the last message. If you used `while` loop with it before, replace it with `for`.
- Use new `ServerInitTick` resource on client instead of `RepliconTick`. If you used `ServerEventAppExt::add_server_event_with`, use `ServerInitTick` instead of `RepliconTick` in your receive function.
- Use new `ServerTick` resource on server instead of `RepliconTick`.
- Replace `ServerEntityTicks` with `Confirmed` component. The component now also stores whether the last 64 ticks were received.
- Now serialization/deserialization, removal, despawn and writing functions accept context to access additional information.
- Move `replicon_tick` module under `server` module since now it's used only on server.
- Move `Replication` to `core` module.
- Move all functions-related logic from `ReplicationRules` into a new `ReplicationFns` and hide `ReplicationRules` from public API.
- Move `despawn_recursive` into `replication_fns` module.
- Rename `serialize_component` into `default_serialize` and move into `rule_fns` module.
- Rename `deserialize_component` into `default_deserialize` and move into `rule_fns` module.
- Rename `deserialize_mapped_component` into `default_deserialize_mapped` and move into `rule_fns` module.
- Rename `remove_component` into `default_remove` and move into `command_fns` module.

### Removed

- `dont_replicate` module. Use the newly added `AppRuleExt::replicate_group` or newtypes.

## [0.24.1] - 2024-03-07

### Fixed

- Fix compilation issue when multiple `PartialEq` impls are present for `usize`.

## [0.24.0] - 2024-03-06

### Added

- Provide `ServerTestAppExt` extension trait for exchanging messaging between apps in tests.

### Changed

- Rename `Replication` into `Replicated`. Old name is still available via deprecated alias.
- Abstract out all I/O and `renet` dependency. We will continue to provide first-party integration with renet via `bevy_replion_renet`. But users can write their integration with other messaging libraries. So now users need to additionally add messaging-related plugin. In case of `bevy_replion_renet` it's `RepliconRenetPlugins`.
- Replace usage of `RenetServer` and `RenetClient` with our `RepliconServer` and `RepliconClient` respectively. Use types from `renet` (or other library) only when you need to connect / disconnect or write some library-specific logic. In other cases prefer using the newly provided types to make your code messaging-library independent. Unlike the old types from renet, these resources are always present in the world. So instead of using `resource_(exists/added/removed)` for network-related conditions, use special conditions provided in `common_conditions` module.
- Move `has_authority` to `common_conditions` module.
- Replace conditions from `renet` with ours, see `common_conditions` module. Available in `prelude`.
- Replace usage of `ClientId` from `renet` with our own with the same name. In user code only the one from `bevy_replicon` should be used.
- Replace `SERVER_ID` constant with `ClientId::SERVER`.
- Replace use of `RenetConnectionStatus` with our `RepliconClientStatus`.
- Replace `ServerEvent` from `renet` with our own with the same name. In user code only the one from `bevy_replicon` should be used.
- Rename `replicon_core` module into `core`.
- Rename `EventType` into `ChannelKind` and move into `core` module.
- Replace usage of renet's `SendType` with our `RepliconChannel`.
- Rename `NetworkChannels` into `RepliconChannels` and move into `replicon_channels` module.
- Rename `ReplicationChannel::Reliable` and `ReplicationChannel::Unreliable` into `ReplicationChannel::Init` and `ReplicationChannel::Update` respectively.
- Channel creation methods in `RepliconChannels` now accept `RepliconChannel` with full channel configuration.
- Make `default_max_bytes` field in `RepliconChannels` public.
- Move `RepliconChannels::get_server_configs` and `RepliconChannels::get_client_configs` to create channels configs for `renet` into `RenetChannelsExt` extension trait provided by `bevy_replion_renet`. Make sure to import it to use these methods.
- Move `ClientEntityMap` and `ClientMapping` to `client_entity_map` submodule.
- Rename `ReplicationPlugins` into `RepliconPlugins`.
- Rename `ClientCache` into `ConnectedClients`.
- Rename `ClientState` into `ConnectedClient`.
- Replace `RepliconChannels::set_client_max_bytes` and `RepliconChannels::set_server_max_bytes` with `RepliconChannels::server_channel_mut` and `RepliconChannels::client_channel_mut` respectively with more rich configuration.
- Move `ClientEventChannel` to `client_event` module.
- Move `ServerEventChannel` to `server_event` module.
- `ClientMapper`, `ServerEntityMap`, `BufferedUpdates`, `ReplicationRules`, `ReplicationChannel`, `ClientEventChannel`, `ServerEventChannel`, `ServerEventQueue` and `EventMapper` are no longer in `prelude` module. Import them directly.

## [0.23.0] - 2024-02-22

### Changed

- Common conditions now follow the new pattern without returning a closure.

### Removed

- `Mapper` and `MapNetworkEntities` in favor of `EntityMapper` and `MapEntities` introduced in Bevy 0.13.0

### Fixed

- Make `scene::replicate_into` update previously added entities.

## [0.22.0] - 2024-02-17

### Changed

- Change `ClientEventAppExt::add_mapped_client_event` to clone the events instead of draining them. This means that mapped client events must now implement `Clone`

### Fixed

- Misuse of `Vec::reserve` that would cause excess allocations.

## [0.21.2] - 2024-01-27

### Changes

- Increase publicity of `ClientState` API.

## [0.21.1] - 2024-01-22

### Added

- `ClientCache::visibility_policy()` returns the configured policy.

## [0.21.0] - 2024-01-22

### Added

- Control over client visibility of entities.

### Changed

- Rename `ClientsInfo` into `ClientCache`.
- Rename `ClientInfo` into `ClientState`.
- Allow calling `dont_replicate::<T>` with the insertion of `T` instead of after `Replication` insertion.
- `dont_replicate::<T>` can panic only in `debug_assertions` is enabled.

## [0.20.0] - 2024-01-13

### Fixed

- Don't panic when handling client acks if the ack references a despawned entity.

### Changed

- API for custom server messages now uses `server_event::serialize_with` and `server_event::deserialize_with`. For more details see the example in the docs.
- Speedup serialization for multiple clients by reusing already serialized components and entities.
- Hide extra functionality from `ServerEventQueue`.
- Move server event reset system to new set `ClientSet::ResetEvents` in `PreUpdate`.
- Make `NetworkChannels` channel-creation methods public (`create_client_channel()` and `create_server_channel()`).
- Implement `Eq` and `PartialEq` on `EventType`.

### Removed

- `LastChangeTick` resource, `ClientsInfo` should be used instead.

## [0.19.0] - 2024-01-07

### Added

- `renet_serde` feature which reexports `serde` feature from `bevy_renet`.
- `ClientSet::Reset` which can be disabled by external users.
- `ServerEntityMap::remove_by_client()` for manual client cleanup.
- `BufferedUpdates`, `ServerEntityTicks` to public API.

### Changed

- Move the client reset system to `PreUpdate` to let clients react more promptly to resets.
- Replace `Ignored<T>` with `CommandDontReplicateExt::dont_replicate`.
- `Replication` entities with no replicated components will now be spawned on the client anyway.

## [0.18.2] - 2023-12-27

### Fixed

- Fix missing removals and despawns caused by events cleanup.

## [0.18.1] - 2023-12-21

### Fixed

- Fix crash caused by registering the same type for client and server events.
- Fix replication for entities when `Replication` component is added after spawn.

### Changed

- Cache replicated archetypes for faster iteration.

## [0.18.0] - 2023-12-19

### Fixed

- Fix missing reset of `RepliconTick` on server disconnect.
- Fix replication of removals that happened after replication on the same frame.

### Changed

- Send all component mappings, inserts, removals and despawns over reliable channel in form of deltas and component updates over unreliable channel packed by packet size. This significantly reduces the possibility of packet loss.
- Replace `REPLICATION_CHANNEL_ID` with `ReplicationChannel` enum. The previous constant corresponded to the unreliable channel.
- Server events use tick with the last change instead of waiting for replication message without changes.
- Include despawns before removals to optimize space for case where despawns are presents and removals aren't.
- `TickPolicy::EveryFrame` and `TickPolicy::MaxTickRate` now increment tick only if `RenetServer` exists.
- `ServerSet::Send` now always runs. Replication sending system still runs on `RepliconTick` change.
- `ClientMapping` no longer contains `tick` field.
- Use `EntityHashMap` instead of `HashMap` with entities as keys.
- Use `Cursor<&[u8]>` instead of `Cursor<Bytes>`.
- Replace `LastRepliconTick` with `RepliconTick` on client.
- Move `ClientMapper` and `ServerEntityMap` to `client_mapper` submodule.
- Rename `replicate_into_scene` into `replicate_into` and move it to `scene` module.
- Derive `Debug` for `Replication` and `Ignored<T>`.

### Removed

- `AckedTicks` resource.
- `TicksMap` resource.

## [0.17.0] - 2023-11-13

### Added

- Tracing for replication messages.
- `Debug` derive for `LastRepliconTick`.

### Changed

- Update to Bevy 0.12.

## [0.16.0] - 2023-10-30

### Added

- API to configure max channel usage bytes in `NetworkChannels`.

### Changed

- Rename `SendPolicy` into `EventType`.
- Rename `NetworkChannels::server_channels` into `NetworkChannels::get_server_configs`.
- Rename `NetworkChannels::client_channels` into `NetworkChannels::get_client_configs`.

## [0.15.1] - 2023-10-22

### Changed

- Register `Replication` type and add `#[reflect(Component)]`.

## [0.15.0] - 2023-10-21

### Added

- `network_event::server_event::send` helper for server events in custom sending functions.
- Optional `ClientDiagnosticsPlugin`, which writes diagnostics every second.
- `Reflect` derive for `Replication`.

### Changed

- Optimize despawn tracking.
- Hide `id` field in `EventChannel` and add `Clone` and `Copy` impls for it.
- Remove special functions for reflect events and advise users to write them manually instead. Reflect events are easier now because sometimes you can directly use reflect serializers from Bevy instead of manually writing serde traits.
- Do no trigger server events before world update arrival.

### Removed

- `Debug` requirement for events.

## [0.14.0] - 2023-10-05

### Added

- The ability to pre-spawn entities on client.

### Changed

- Rename `NetworkEntityMap` to `ServerEntityMap`.

## [0.13.0] - 2023-10-04

### Added

- The ability to set custom despawn and component removal functions.
- `TickPolicy::EveryFrame` to update `RepliconTick` every frame.

### Fixed

- Fix the entire world was always sent instead of changes.
- Fix crash with several entities spawned and updated.

### Changed

- Use more compact varint encoding for entities.
- Now all replication functions accept `RepliconTick`.
- Rename `NetworkTick` into `RepliconTick` and move it into `server` module.
- Rename `LastTick` into `LastRepliconTick`.

### Removed

- `derive_more` dependency.

## [0.12.0] - 2023-10-01

### Added

- High-level API to extract replicated entities into `DynamicScene`.

### Changed

- Hide `ReplicationRules` from public API.
- Move logic related to replication rules to `replicon_core::replication_rules` module.

## [0.11.0] - 2023-09-25

### Changed

- Serialize all components and events using varint.
- Serialize entities in optimal way by writing its index and generation as separate varints.
- Hide `ReplicationId`, `ReplicationInfo` and related methods from `ReplicationRules` from public API.
- Rename `ReplicationRules::replication_id` into `ReplicationRules::replication_marker_id`.
- Use serialization buffer cache per client for replication.
- Correctly handle old values on packet reordering.
- Bevy's `Tick` was replaced with dedicated type `NetworkTick` that increments on server update, so it can be used to provide information about time. `AckedTick` was replaced with `ServerTicks` that also contains mappings from `NetworkTick` to Bevy's `Tick` and current `NetworkTick`.
- Functions in `AppReplicationExt::replicate_with` now accept bytes cursor for memory reuse and return serialization errors.
- Rename `ReplicationCore` into `RepliconCore` with its module for clarity.
- `MapNetworkEntities` now accepts generic `Mapper` and doesn't have error handling and deserialiation functions now accept `NetworkEntityMap`. This allowed us to lazily map entities on client without extra allocation.
- Make `LastTick` public.

## [0.10.0] - 2023-09-13

### Changed

- `MapEventEntities` was renamed into `MapNetworkEntities` and now used for both components and events. Built-in `MapEntities` trait from Bevy is not suited for network case for now.
- `AppReplicationExt::not_replicate_with` was replaced with component marker `Ignored<T>`.
- Reflection was replaced with plain serialization. Now components need to implement serde traits and no longer need any reflection. This reduced reduced message sizes a lot. Because of this mapped components now need to be registered with `AppReplicationExt::replicate_mapped`.
- Derive `Clone` and `Copy` for `Replication`.
- Make `ServerPlugin` fields private and add `ServerPlugin::new`.
- Make `AckedTicks` public.
- Make `NetworkEntityMap` public.

## [0.9.1] - 2023-08-05

### Fixed

- Fix event cleanup.

## [0.9.0] - 2023-08-01

### Added

- `ClientSet` now available from `prelude`.

### Changed

- Move `has_authority()` to `server` module.

## [0.8.0] - 2023-07-28

### Changed

- Put systems in `PreUpdate` and `PostUpdate` to avoid one frame delay.
- Reorganize `ServerSet` and move client-related systems to `ClientSet`.

## [0.7.1] - 2023-07-20

### Changed

- Re-export `transport` module from `bevy_renet`.

## [0.7.0] - 2023-07-20

### Changed

- Update to `bevy` 0.11.
- Mappable network events now need to implement `MapEventEntities` instead of `MapEntities`.

### Removed

- `ClientState` and `ServerState`, use conditions from `bevy_renet` and `resource_added()` / `resource_exists()` / `resource_removed()`.
- `ServerSet::Authority`, use `has_authority()` instead.

## [0.6.1] - 2023-07-09

### Changed

- Update `ParentSync` in `CoreSet::PostUpdate` to avoid one frame delay.

## [0.6.0] - 2023-07-08

### Added

- `SendPolicy` added to API of event-creation for user control of delivery guarantee (reliability and ordering).

### Changed

- `ParentSync` no longer accepts parent entity and just synchronizes hierarchy automatically if present.

## [0.5.0] - 2023-06-26

### Added

- `ServerSet::ReceiveEvent` and `ServerSet::SendEvent` for more fine-grained control of scheduling for event handling.

### Fixed

- Unspecified system ordering could cause tick acks to be ordered on the wrong side of world diff handling.
- Crash after adding events without `ServerPlugin` or `ClientPlugin`.

### Changed

- Update server to use `TickPolicy` instead of requiring a tick rate.

## [0.4.0] - 2023-05-26

### Changed

- Swap `registry` and `event` arguments in `BuildEventSerializer` for consistency with `ReflectSerializer`.
- Update to `bevy_renet` 0.0.12.

## [0.3.0] - 2023-04-15

### Added

- Support for sending events that contains `Box<dyn Reflect>` via custom serialization implementation.

### Changed

- Accept receiving system in `add_client_event_with` and sending system in `add_server_event_with`.
- Make `EventChannel<T>` public.

## [0.2.3] - 2023-04-09

### Fixed

- Panic that could occur when deleting `RenetServer` or `RenetClient` resources.

## [0.2.2] - 2023-04-05

### Fixed

- Do not panic if an entity was already despawned on client.

## [0.2.1] - 2023-04-02

### Fixed

- Incorrect last tick detection.

## [0.2.0] - 2023-04-01

### Changed

- Use `#[reflect(MapEntities)]` from Bevy 0.10.1 instead of custom `#[reflect(MapEntity)]`.

### Fixed

- Tick checks after overflow.

## [0.1.0] - 2023-03-28

Initial release after separation from [Project Harmonia](https://github.com/projectharmonia/project_harmonia).

[unreleased]: https://github.com/projectharmonia/bevy_replicon/compare/v0.25.3...HEAD
[0.25.3]: https://github.com/projectharmonia/bevy_replicon/compare/v0.25.2...v0.25.3
[0.25.2]: https://github.com/projectharmonia/bevy_replicon/compare/v0.25.1...v0.25.2
[0.25.1]: https://github.com/projectharmonia/bevy_replicon/compare/v0.25.0...v0.25.1
[0.25.0]: https://github.com/projectharmonia/bevy_replicon/compare/v0.24.1...v0.25.0
[0.24.1]: https://github.com/projectharmonia/bevy_replicon/compare/v0.24.0...v0.24.1
[0.24.0]: https://github.com/projectharmonia/bevy_replicon/compare/v0.23.0...v0.24.0
[0.23.0]: https://github.com/projectharmonia/bevy_replicon/compare/v0.22.0...v0.23.0
[0.22.0]: https://github.com/projectharmonia/bevy_replicon/compare/v0.21.2...v0.22.0
[0.21.2]: https://github.com/projectharmonia/bevy_replicon/compare/v0.21.1...v0.21.2
[0.21.1]: https://github.com/projectharmonia/bevy_replicon/compare/v0.21.0...v0.21.1
[0.21.0]: https://github.com/projectharmonia/bevy_replicon/compare/v0.20.0...v0.21.0
[0.20.0]: https://github.com/projectharmonia/bevy_replicon/compare/v0.19.0...v0.20.0
[0.19.0]: https://github.com/projectharmonia/bevy_replicon/compare/v0.18.2...v0.19.0
[0.18.2]: https://github.com/projectharmonia/bevy_replicon/compare/v0.18.1...v0.18.2
[0.18.1]: https://github.com/projectharmonia/bevy_replicon/compare/v0.18.0...v0.18.1
[0.18.0]: https://github.com/projectharmonia/bevy_replicon/compare/v0.17.0...v0.18.0
[0.17.0]: https://github.com/projectharmonia/bevy_replicon/compare/v0.16.0...v0.17.0
[0.16.0]: https://github.com/projectharmonia/bevy_replicon/compare/v0.15.1...v0.16.0
[0.15.1]: https://github.com/projectharmonia/bevy_replicon/compare/v0.15.0...v0.15.1
[0.15.0]: https://github.com/projectharmonia/bevy_replicon/compare/v0.14.0...v0.15.0
[0.14.0]: https://github.com/projectharmonia/bevy_replicon/compare/v0.13.0...v0.14.0
[0.13.0]: https://github.com/projectharmonia/bevy_replicon/compare/v0.12.0...v0.13.0
[0.12.0]: https://github.com/projectharmonia/bevy_replicon/compare/v0.11.0...v0.12.0
[0.11.0]: https://github.com/projectharmonia/bevy_replicon/compare/v0.10.0...v0.11.0
[0.10.0]: https://github.com/projectharmonia/bevy_replicon/compare/v0.9.1...v0.10.0
[0.9.1]: https://github.com/projectharmonia/bevy_replicon/compare/v0.9.0...v0.9.1
[0.9.0]: https://github.com/projectharmonia/bevy_replicon/compare/v0.8.0...v0.9.0
[0.8.0]: https://github.com/projectharmonia/bevy_replicon/compare/v0.7.1...v0.8.0
[0.7.1]: https://github.com/projectharmonia/bevy_replicon/compare/v0.7.0...v0.7.1
[0.7.0]: https://github.com/projectharmonia/bevy_replicon/compare/v0.6.1...v0.7.0
[0.6.1]: https://github.com/projectharmonia/bevy_replicon/compare/v0.6.0...v0.6.1
[0.6.0]: https://github.com/projectharmonia/bevy_replicon/compare/v0.5.0...v0.6.0
[0.5.0]: https://github.com/projectharmonia/bevy_replicon/compare/v0.4.0...v0.5.0
[0.4.0]: https://github.com/projectharmonia/bevy_replicon/compare/v0.3.0...v0.4.0
[0.3.0]: https://github.com/projectharmonia/bevy_replicon/compare/v0.2.3...v0.3.0
[0.2.3]: https://github.com/projectharmonia/bevy_replicon/compare/v0.2.2...v0.2.3
[0.2.2]: https://github.com/projectharmonia/bevy_replicon/compare/v0.2.1...v0.2.2
[0.2.1]: https://github.com/projectharmonia/bevy_replicon/compare/v0.2.0...v0.2.1
[0.2.0]: https://github.com/projectharmonia/bevy_replicon/compare/v0.1.0...v0.2.0
[0.1.0]: https://github.com/projectharmonia/bevy_replicon/releases/tag/v0.1.0<|MERGE_RESOLUTION|>--- conflicted
+++ resolved
@@ -7,18 +7,16 @@
 
 ## [Unreleased]
 
-<<<<<<< HEAD
 ### Changed
 
 - Custom events are now registered with serialization and deserialization functions instead of systems. This makes the API more convenient since the purpose of custom systems was to customize serialization.
 - All events are processed in one system instead of a separate system for each event. Bevy does a [similar optimization](https://github.com/bevyengine/bevy/pull/12936) for event updates. It won't be that noticeable since users register much fewer replicon events.
-=======
+
 ## [0.25.3] - 2024-05-24
 
 ### Fixed
 
 - Fix replication with a removal at the same tick.
->>>>>>> 31462864
 
 ## [0.25.2] - 2024-05-18
 
