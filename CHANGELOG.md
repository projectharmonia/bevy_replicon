# Changelog

All notable changes to this project will be documented in this file.

The format is based on [Keep a Changelog](https://keepachangelog.com/en/1.0.0/),
and this project adheres to [Semantic Versioning](https://semver.org/spec/v2.0.0.html).

## [Unreleased]

### Added

- `ClientSet::PrepareSend` and `ServerSet::PrepareSend` system sets. Backends should use these sets to add `PostUpdate` logic that needs to run before sending data on clients and servers.

### Changed

- All contexts now store `AppTypeRegistry` instead of `TypeRegistry`. To get `TypeRegistry`, call `AppTypeRegistry::read`.
- `AppTypeRegistry` now available on replication for observers.

### Fixed

<<<<<<< HEAD
- Make `ProtocolHash` deterministic across platforms by using `fnv` instead of `foldhash`.
=======
- Reset `ServerMutateTicks` on disconnect.
>>>>>>> 6801644a

## [0.34.1] - 2025-06-21

### Changed

- Log replication errors instead of panicking. We use panics only for things that should never happen, but users could sometimes trigger them by messing with entities, so we now log these errors to simplify debugging in those cases.
- Spawn all allocated entities after processing each replicated entity.

## [0.34.0] - 2025-06-15

### Added

- Authorization system. By default we just verify compatibility between client and server, but it's customizable via `RepliconSharedPlugin::auth_method`.
- Configurable `SendRate` for deterministic replication. Use `SendRate::Once` to send only the initial value, or `SendRate::Periodic` to only sync the state periodically.
- `AppRuleExt::replicate_with_priority` to configure replication rule priority.
- `DisconnectRequest` event to queue a disconnection for a specific client on the server.
- `ServerTriggerAppExt::make_trigger_independent`.

### Changed

- `AppRuleExt::replicate_with` now accepts `IntoReplicationRule` trait that allows to define rules with multiple components.
- Rename `GroupReplication` into `BundleReplication`.
- Rename `ReplicatedClient` into `AuthorizedClient`.
- Rename `AppRuleExt::replicate_group` into `AppRuleExt::replicate_bundle`.
- Rename `replication_registry::despawn_recursive` into `replication_registry::despawn`.
- Rename `shared::event::trigger` module into `shared::event::remote_targets`.
- Rename `ServerEventAppExt::make_independent` into `ServerEventAppExt::make_event_independent`. It never worked for triggers.
- `ReplicationRule` now stores `Vec<ComponentRule>` instead of `Vec<(ComponentId, FnsId)>`
- `RuleFns` now available from prelude.
- Initialize channels in `App::finish` instead of `Startup`. It's called automatically on `App::run`, but in tests you need to call `App::finish` manually.
- Rules created with the same priority now evaluated in their creation order.
- Component removals and insertions for an entity are now buffered and applied as bundles to avoid triggering observers without all components being inserted or removed. This also significantly improves performance by avoiding extra archetype moves and lookups.
- The `Replicated` component is no longer automatically inserted into non-replicated entities spawned from replicated components.
- Replace `ServerEntityMap::get_by_*` and `ServerEntityMap::remove_by_*` with an entry-based API. Use `ServerEntityMap::server_entry` or `ServerEntityMap::client_entry` instead.
- Split `ReplicationChannel` into `ServerChannel` and `ClientChannel` for clarity.
- Don't register an additional unreliable client channel for replication. While the server requires two channels, the client only needs one.
- Print error instead of panic on mapping overwrite in `ServerEntityMap`.
- Making `trace` logging level less verbose and more informative.

### Removed

- `WriteCtx::commands`. You can now insert and remove components directly through `DeferredEntity`.
- `RepliconClient::receive` and `RepliconServer::receive` are now private since they should only be called internally by Replicon.
- `ServerPlugin::replicate_after_connect`. Use `RepliconSharedPlugin::auth_method` with `AuthMethod::Custom` instead.
- Deprecated methods.

## [0.33.0] - 2025-04-27

### Changed

- Don't unwrap systems.

### Added

- Support for `no_std`.
- Relationships networking. Use `SyncRelatedAppExt::sync_related_entities<C>` to ensure that entities related by `C` are replicated in sync.
- Seamless support for immutable components. For these components, replication is always applied via insertion.
- `server_just_started` run condition.

### Changed

- Update to Bevy 0.16.
- All serde methods now use `bevy::ecs::error::Result` instead of `postcard::Result` for more informative errors.
- `AppRuleExt::replicate_mapped`, `RuleFns::default_mapped` and `default_deserialize_mapped` now deprecated. Entities inside components now mapped automatically, use methods without `_mapped` prefixes.
- Use an observer instead of a system to track despawns.

### Removed

- `parent_sync` module and corresponding feature. Just replicate `ChildOf` directly.

## [0.32.2] - 2025-04-16

### Changed

- Preserve removals before inserts

## [0.32.1] - 2025-04-05

### Changed

- Publicize `ClientTicks` component and its `update_tick` method.

## [0.32.0] - 2025-03-24

### Added

- `RemoteEventRegistry` to get channels for remote triggers and events.
- `ConditionerConfig` for `bevy_replicon_example_backend` to simulate various network conditions.

### Changed

- Rename `ChannelKind` into just `Channel`.
- Rename `channels` module into `replicon_channels`.
- Rename `core` module into `shared` and `RepliconCorePlugin` into `RepliconSharedPlugin`. To avoid ambiguity with Rust's `core`, which will be used for `no_std` support in the next release.
- Move `replicon_server`, `replicon_client`, `connected_client` and `replicon_channels` under `backend` module to group all backend-related API.
- All methods with `Into<Channel>` now just accept `Channel`.
- Use `usize` for channel ID. Backends now decide how many channels user can create.
- Don't insert `ClientVisibility` at all if `ServerPlugin::visibility_policy` is set to `VisibilityPolicy::All`. Previously all calls were just no-op.

### Removed

- `RepliconChannel` and all methods from `RepliconChannels`, except channel getters. Now all channel configuration needs to be done on the backend side.

## [0.31.1] - 2025-03-15

### Changed

- Rename `ClientId` into `NetworkId` and derive serde traits.
- Move `ConnectedClient::id` into a separate optional component for backends that doesn't provide persistent identifiers.

### Fixed

- Bump the `bevy` dependency to 0.15.3 since we use some fields that were made public in a patch release.

### Removed

- `ConnectedClient::new`, you can now construct the struct directly.

## [0.31.0] - 2025-03-13

### Added

- Derive `Debug` for `FnsId`.
- Derive `Deref` and `DerefMut` to underlying event in `ToClients` and `FromClient`.
- Derive `PartialEq` for `RepliconClientStatus`.
- `SerializeCtx::type_registry` and `WriteCtx::type_registry` to replicate components with reflection.

### Changed

- Connected clients are now represented as entities with `ConnectedClient` components. Backends are responsible for spawning and despawning entities with this component. `ClientId` is accessible from `ConnectedClient::id` in case you need to identify which client belongs to which connection.
- Statistics for connected clients now accessible via `ClientStats` component.
- Replicated entities now represented by connected clients with `ReplicatedClient` component.
- To access visibility, use `ClientVisibility` component on replicated entities.
- `ServerEntityMap` resource now a component on replicated entities. It now accepts entity to entity mappings directly instead of `ClientId` to `ClientMapping`.
- Replace statistic methods on `RepliconClient` with `RepliconClient::stats` method that returns `ClientStats` struct.
- Move `VisibilityPolicy` to `server` module.
- Move `ClientId` to `connected_client` module and remove from `prelude`.
- Use `TestClientEntity` instead of `ClientId` resource on clients in `ServerTestAppExt` to identify client entity.
- Rename `FromClient::client_id` into `FromClient::client_entity`.
- Rename `registry` in all event contexts into `type_registry`.
- Replace `bincode` with `postcard`. It has more suitable variable integer encoding and potentially unlocks `no_std` support. If you use custom ser/de functions, replace `DefaultOptions::new().serialize_into(message, event)` with `postcard_utils::to_extend_mut(event, message)` and `DefaultOptions::new().deserialize_from(cursor)` with `postcard_utils::from_buf(message)`.
- All serde methods now use `postcard::Result` instead of `bincode::Result`.
- All deserialization methods now accept `Bytes` instead of `std::io::Cursor` because deserialization from `std::io::Read` requires a temporary buffer. `Bytes` already provide cursor-like functionality. The crate now re-exported under `bevy_replicon::bytes`.
- Use varint for `RepliconTick` because `postcard` provides more efficient encoding for it.
- Improve panic message for non-registered functions.
- Allow update messages with mappings-only to map non-replicated entities.
- Log bytes count on receive.

### Fixed

- Local re-trigger for listen server mode.

### Removed

- `ClientId` from `prelude`. Most operations now done using `Entity` as identifier. But it could be useful
- `StartReplication` trigger. Just insert `ReplicatedClient` to enable replication.
- `ConnectedClients` and `ReplicatedClients` resources. Use components on connected clients instead.
- `ClientConnected` and `ClientDisconnected` triggers. Just observe for `Trigger<OnAdd, ConnectedClient>` or `Trigger<OnRemove, ConnectedClient>`. To get disconnect reason, obtain it from the ued backend.
- `ServerSet::TriggerConnectionEvents` variant. We no longer use events for connections.

## [0.30.1] - 2025-02-07

### Fixed

- Update `ReplicatedClients` immediately to let users set visibility on `ClientConnected` trigger.
- Send and receive on packet split in the example backend.

## [0.30.0] - 2025-02-04

### Added

- Export `core::entity_serde` with custom serde functions for entity.

### Changed

- `StartReplication` is now a trigger-event.
- `ServerEvent` now split into `ClientConnected` and `ClientDisconnected` that are trigger-events.
- `reason` field in `ClientDisconnected` now stores `DisconnectReason` enum.
- Event serialization functions now accept `&mut Vec<u8>` instead of `&mut Cursor<Vec<u8>>`.
- `RepliconChannels::create_server_channel` and `RepliconChannels::create_client_channel` now accept `impl Into<RepliconChannel>` instead of just `RepliconChannel`.
- Event reading and writing systems are no longer exclusive, thanks to system builders! However, to achieve this, we now set them up in `Plugin::finish`. So if you have tests for events, don't forget to call `App::finish` to configure the plugins properly.
- Use `debug!` instead of `trace!` for events. They are not very verbose.
- Rename `ServerSet::SendEvents` into `ServerSet::TriggerConnectionEvents`.
- Rename `core::event_registry` into `core::event`.
- Rename `ClientEventsPlugin` into `ClientEventPlugin` (singular).
- Rename `ServerEventsPlugin` into `ServerEventPlugin` (singular).
- Rename `client::events` into `client::event` (singular).
- Rename `server::events` into `server::event` (singular).

### Fixed

`ParentSync` now correctly syncs the hierarchy if spawned before `ClientSet::SyncHierarchy`.

## [0.29.2] - 2025-01-06

### Fixed

- Use `FromReflect` when replicating components into dynamic scenes.

## [0.29.1] - 2024-12-16

### Fixed

- Report bevy diagnostics correctly as a delta since last measurement collection.

## [0.29.0] - 2024-12-02

### Added

- RTT, bytes per second and packet loss information for `RepliconClient` and `ConnectedClients`.
- `ClientSet::Diagnostics` for systems that collect client diagnostics.

### Fixed

- Sending removals and despawns for hidden entities.

### Changed

- Update to Bevy 0.15.
- Make `core::replication::replication_rules::ReplicationRules` public.
- Various optimizations for replication messages to use fewer bytes.
- Accept `Vec<u8>` instead of `Cursor<Vec<u8>>` for serialization.
- `ConnectedClients` now store `ConnectedClient` instead of `ClientId` with more information about the client.
- All `TestFnsEntityExt` now accept `FnsId`.
- Move replication-related modules from `core` module under `core::replication`.
- Move `Replicated` to the `replication` module.
- Split the `ctx` module and move event-related contexts under `core::events_registry::ctx` and replication-related contexts under `core::replication_registry::ctx`.
- Separate paths from `diagnostics` module by `/` and their parent path now `client/replication` instead of `replication/client`.
- Provide replication statistics by sum instead of per second and use `usize` for it.
- Use fixed integer encoding for ticks for server events.
- Rename `ServerPlugin::change_timeout` into `ServerPlugin::mutations_timeout`.
- Rename `ServerInitTick` into `ServerUpdateTick`.
- Rename `ReplicatedClient::init_tick` into `ReplicatedClient::change_tick`.
- Rename `ReplicatedClient::get_change_tick` into `ReplicatedClient::mutation_tick`.
- Rename `ReplicationChannel::Init` into `ReplicationChannel::Updates`.
- Rename `ReplicationChannel::Update` into `ReplicationChannel::Mutations`.
- Rename `ClientStats` into `ClientReplicationStats`.
- Rename `ClientDiagnosticsPlugin::MESSAGES` into `ClientDiagnosticsPlugin::REPLICATION_MESSAGES`.
- Rename `ClientDiagnosticsPlugin::BYTES` into `ClientDiagnosticsPlugin::REPLICATION_BYTES`.
- Rename `ClientDiagnosticsPlugin::ENTITY_CHANGES` into `ClientDiagnosticsPlugin::ENTITIES_CHANGED`.
- Rename `ClientDiagnosticsPlugin::COMPONENT_CHANGES` into `ClientDiagnosticsPlugin::COMPONENTS_CHANGED`.

### Removed

- `FnsInfo`, use `(ComponentId, FnsId)` instead.
- Deprecated functions and structs from previous releases.

## [0.28.4] - 2024-10-15

### Added

- `ComponentId` to all component-related contexts.

### Changed

- All custom functions now accept the newly added `DeferredEntity` instead of `EntityMut`. This new entity type provides read-only access to the world.

### Fixed

- Synchronize server events with init messages properly when `ServerTick` is not updated every app tick.

## [0.28.3] - 2024-09-13

### Changed

- Ignore replicated components that don't have type registration or missing `#[reflect(Component)]` in `scene::replicate_into` instead of panicking.
- Rename `has_authority` condition into `server_or_singleplayer`. Old name still works, but marked as deprecated.

## [0.28.2] - 2024-09-09

### Changed

- Make `ReplicatedClients::new` public.

## [0.28.1] - 2024-09-04

### Fixed

- Client event buffering.

## [0.28.0] - 2024-09-03

### Added

- `ServerEventAppExt::make_independent` to let events be triggered without waiting for replication on the same tick.
- `ConnectedClients` (the same name as the old resource that was renamed into `ReplicatedClients`) with client IDs for all connected clients (but may not be replicated yet).
- `ServerPlugin::replicate_after_connect` to enable replication right after connection (enabled by default, same as old behavior).

### Changed

- Rename `connected_clients` into `replicated_clients`.
- Rename `ConnectedClients` to `ReplicatedClients`.
- Rename `ConnectedClient` to `ReplicatedClient`.

### Fixed

- Emit an error instead of panic on events deserialization on client.
- Buffering for events that have mapped entities.

## [0.27.0] - 2024-07-04

### Changed

- Update to Bevy `0.14.0`.
- Move `bevy_replicon_renet` to a [dedicated repository](https://github.com/projectharmonia/bevy_replicon_renet).
- `ServerEventsPlugin` and `ClientEventsPlugin` can be disabled on client-only and server-only apps respectively.
- Put `ClientDiagnosticsPlugin` under `client_diagnostics` feature (disabled by default) and make it part of the `RepliconPlugins` group.
- Put `scene` module under `scene` feature (enabled by default).
- Put `parent_sync` module under `parent_sync` feature (enabled by default).
- Put `client` module under `client` feature (enabled by default).
- Put `server` module under `server` feature (enabled by default).
- `TestFnsEntityExt::serialize` now accepts `RepliconTick` for server tick instead of using `ServerTick` resource internally.
- Move `replicon_client`, `server_entity_map`, `replicon_server`, `connected_clients` under `core` module. These modules are needed for both client and server.
- Move `VisibilityPolicy` to `connected_clients` module.
- Move `server::events::event_data` module to `core::event_registry::server_event`.
- Move `client::events::event_data` module to `core::event_registry::client_event`.
- Move `ClientEventAppExt`, `client::events::SerializeFn`, `client::events::DeserializeFn`, `default_serialize`, `default_serialize_mapped`, `default_deserialize` and `FromClient` to `core::event_registry::client_event`.
- Move `ServerEventAppExt`, `server::events::SerializeFn`, `server::events::DeserializeFn`, `default_serialize`, `default_serialize_mapped`, `default_deserialize`, `ToClients` and `SendMode` to `core::event_registry::server_event`.
- Speedup removals caching.

### Fixed

- Do not divide values per seconds by the number of messages for `ClientDiagnosticsPlugin`.

## [0.26.3] - 2024-06-09

### Added

- Logging for sending and receiving messages.

### Changed

- Do not send empty ack messages from client.

## [0.26.2] - 2024-06-05

### Added

- `Debug`/`Clone` derives to `ServerEvent`.
- `Debug`/`Copy`/`Clone` derives to `TickPolicy`.
- `ClientSet::SyncHierarchy` for `ParentSync` updates.

## [0.26.1] - 2024-05-27

### Fixed

- Regression in server events reset logic.

## [0.26.0] - 2024-05-26

### Added

- `ClientEventsPlugin` and `ServerEventsPlugin` that are required for events (available from the `RepliconPlugins` group). Can be disabled if you don't use them.

### Changed

- Custom events are now registered with serialization and deserialization functions instead of systems. This makes the API more convenient since the purpose of custom systems was to customize serialization.
- All events are processed in one system instead of a separate system for each event. Bevy does a [similar optimization](https://github.com/bevyengine/bevy/pull/12936) for event updates. It won't be that noticeable since users register much fewer replicon events.
- Rename `ConnectedClient::change_tick` into `ConnectedClient::init_tick`.
- Rename `ConnectedClient::get_change_limit` into `ConnectedClient::get_change_tick`.
- Rename `Confirmed` into `ConfirmHistory`.
- Rename `replicon_channels` module into `channels`.
- Rename `replication_fns` and `ReplicationFns` into `replication_registry` and `ReplicationRegistry`.
- Rename "packets" into "messages" in client diagnostics.

### Fixed

- `bevy_replicon_renet` now properly sets `RepliconClientStatus::Connecting` when `RenetClient` is connecting.

## [0.25.3] - 2024-05-24

### Fixed

- Fix replication with a removal at the same tick.

## [0.25.2] - 2024-05-18

### Fixed

- Fix replicating previously spawned entities to a newly connected client with visibility policy different from `VisibilityPolicy::All`.

## [0.25.1] - 2024-05-16

### Fixed

- Fix possible overflow in `Confirmed::contains_any`.

## [0.25.0] - 2024-05-11

### Added

- `AppMarkerExt` to customize how components will be written based on markers present without overriding deserialization functions. Now third-party prediction crates could be integrated much easier.
- `AppRuleExt::replicate_group` and `GroupRegistration` trait to register and customize component groups. A group will be replicated only if all its components present on an entity.
- `ServerSet::StoreHierarchy` for systems that store hierarchy changes in `ParentSync`.
- More tracing.
- `Debug` impl for `RepliconClientStatus`.

### Changed

- `SerializeFn` now accepts regular `C` instead of `Ptr`.
- `DeserializeFn` now does only deserialization and returns `C`. Use the newly added marker-based API if you want to customize how component will be written. See docs for `AppMarkerExt` for details.
- Rename `AppReplicationExt` into `AppRuleExt`.
- `AppRuleExt::replicate_with` now accepts `RuleFns` struct with functions. You no longer can customize removals this way, use the mentioned marker-based API instead.
- Writing to entities on client now done via `EntityMut` and `Commands` instead of `EntityWorldMut`. It was needed to support the mentioned in-place deserialization and will possibly allow batching insertions in the future (for details see https://github.com/bevyengine/bevy/issues/10154).
- Return iterator from `RepliconClient::receive` instead of popping the last message. If you used `while` loop with it before, replace it with `for`.
- Use new `ServerInitTick` resource on client instead of `RepliconTick`. If you used `ServerEventAppExt::add_server_event_with`, use `ServerInitTick` instead of `RepliconTick` in your receive function.
- Use new `ServerTick` resource on server instead of `RepliconTick`.
- Replace `ServerEntityTicks` with `Confirmed` component. The component now also stores whether the last 64 ticks were received.
- Now serialization/deserialization, removal, despawn and writing functions accept context to access additional information.
- Move `replicon_tick` module under `server` module since now it's used only on server.
- Move `Replication` to `core` module.
- Move all functions-related logic from `ReplicationRules` into a new `ReplicationFns` and hide `ReplicationRules` from public API.
- Move `despawn_recursive` into `replication_fns` module.
- Rename `serialize_component` into `default_serialize` and move into `rule_fns` module.
- Rename `deserialize_component` into `default_deserialize` and move into `rule_fns` module.
- Rename `deserialize_mapped_component` into `default_deserialize_mapped` and move into `rule_fns` module.
- Rename `remove_component` into `default_remove` and move into `command_fns` module.

### Removed

- `dont_replicate` module. Use the newly added `AppRuleExt::replicate_group` or newtypes.

### Fixed

- Reversed order of the received messages from `RepliconClient`.

## [0.24.1] - 2024-03-07

### Fixed

- Fix compilation issue when multiple `PartialEq` impls are present for `usize`.

## [0.24.0] - 2024-03-06

### Added

- Provide `ServerTestAppExt` extension trait for exchanging messaging between apps in tests.

### Changed

- Rename `Replication` into `Replicated`. Old name is still available via deprecated alias.
- Abstract out all I/O and `renet` dependency. We will continue to provide first-party integration with renet via `bevy_replion_renet`. But users can write their integration with other messaging libraries. So now users need to additionally add messaging-related plugin. In case of `bevy_replion_renet` it's `RepliconRenetPlugins`.
- Replace usage of `RenetServer` and `RenetClient` with our `RepliconServer` and `RepliconClient` respectively. Use types from `renet` (or other library) only when you need to connect / disconnect or write some library-specific logic. In other cases prefer using the newly provided types to make your code messaging-library independent. Unlike the old types from renet, these resources are always present in the world. So instead of using `resource_(exists/added/removed)` for network-related conditions, use special conditions provided in `common_conditions` module.
- Move `has_authority` to `common_conditions` module.
- Replace conditions from `renet` with ours, see `common_conditions` module. Available in `prelude`.
- Replace usage of `ClientId` from `renet` with our own with the same name. In user code only the one from `bevy_replicon` should be used.
- Replace `SERVER_ID` constant with `ClientId::SERVER`.
- Replace use of `RenetConnectionStatus` with our `RepliconClientStatus`.
- Replace `ServerEvent` from `renet` with our own with the same name. In user code only the one from `bevy_replicon` should be used.
- Rename `replicon_core` module into `core`.
- Rename `EventType` into `ChannelKind` and move into `core` module.
- Replace usage of renet's `SendType` with our `RepliconChannel`.
- Rename `NetworkChannels` into `RepliconChannels` and move into `replicon_channels` module.
- Rename `ReplicationChannel::Reliable` and `ReplicationChannel::Unreliable` into `ReplicationChannel::Init` and `ReplicationChannel::Update` respectively.
- Channel creation methods in `RepliconChannels` now accept `RepliconChannel` with full channel configuration.
- Make `default_max_bytes` field in `RepliconChannels` public.
- Move `RepliconChannels::get_server_configs` and `RepliconChannels::get_client_configs` to create channels configs for `renet` into `RenetChannelsExt` extension trait provided by `bevy_replion_renet`. Make sure to import it to use these methods.
- Move `ClientEntityMap` and `ClientMapping` to `client_entity_map` submodule.
- Rename `ReplicationPlugins` into `RepliconPlugins`.
- Rename `ClientCache` into `ConnectedClients`.
- Rename `ClientState` into `ConnectedClient`.
- Replace `RepliconChannels::set_client_max_bytes` and `RepliconChannels::set_server_max_bytes` with `RepliconChannels::server_channel_mut` and `RepliconChannels::client_channel_mut` respectively with more rich configuration.
- Move `ClientEventChannel` to `client_event` module.
- Move `ServerEventChannel` to `server_event` module.
- `ClientMapper`, `ServerEntityMap`, `BufferedUpdates`, `ReplicationRules`, `ReplicationChannel`, `ClientEventChannel`, `ServerEventChannel`, `ServerEventQueue` and `EventMapper` are no longer in `prelude` module. Import them directly.

## [0.23.0] - 2024-02-22

### Changed

- Common conditions now follow the new pattern without returning a closure.

### Removed

- `Mapper` and `MapNetworkEntities` in favor of `EntityMapper` and `MapEntities` introduced in Bevy 0.13.0

### Fixed

- Make `scene::replicate_into` update previously added entities.

## [0.22.0] - 2024-02-17

### Changed

- Change `ClientEventAppExt::add_mapped_client_event` to clone the events instead of draining them. This means that mapped client events must now implement `Clone`

### Fixed

- Misuse of `Vec::reserve` that would cause excess allocations.

## [0.21.2] - 2024-01-27

### Changes

- Increase publicity of `ClientState` API.

## [0.21.1] - 2024-01-22

### Added

- `ClientCache::visibility_policy` returns the configured policy.

## [0.21.0] - 2024-01-22

### Added

- Control over client visibility of entities.

### Changed

- Rename `ClientsInfo` into `ClientCache`.
- Rename `ClientInfo` into `ClientState`.
- Allow calling `dont_replicate::<T>` with the insertion of `T` instead of after `Replication` insertion.
- `dont_replicate::<T>` can panic only in `debug_assertions` is enabled.

## [0.20.0] - 2024-01-13

### Changed

- API for custom server messages now uses `server_event::serialize_with` and `server_event::deserialize_with`. For more details see the example in the docs.
- Speedup serialization for multiple clients by reusing already serialized components and entities.
- Hide extra functionality from `ServerEventQueue`.
- Move server event reset system to new set `ClientSet::ResetEvents` in `PreUpdate`.
- Make `NetworkChannels` channel-creation methods public (`create_client_channel` and `create_server_channel`).
- Implement `Eq` and `PartialEq` on `EventType`.

### Removed

- `LastChangeTick` resource, `ClientsInfo` should be used instead.

### Fixed

- Don't panic when handling client acks if the ack references a despawned entity.

## [0.19.0] - 2024-01-07

### Added

- `renet_serde` feature which reexports `serde` feature from `bevy_renet`.
- `ClientSet::Reset` which can be disabled by external users.
- `ServerEntityMap::remove_by_client` for manual client cleanup.
- `BufferedUpdates`, `ServerEntityTicks` to public API.

### Changed

- Move the client reset system to `PreUpdate` to let clients react more promptly to resets.
- Replace `Ignored<T>` with `CommandDontReplicateExt::dont_replicate`.
- `Replication` entities with no replicated components will now be spawned on the client anyway.

## [0.18.2] - 2023-12-27

### Fixed

- Fix missing removals and despawns caused by events cleanup.

## [0.18.1] - 2023-12-21

### Changed

- Cache replicated archetypes for faster iteration.

### Fixed

- Fix crash caused by registering the same type for client and server events.
- Fix replication for entities when `Replication` component is added after spawn.

## [0.18.0] - 2023-12-19

### Changed

- Send all component mappings, inserts, removals and despawns over reliable channel in form of deltas and component updates over unreliable channel packed by packet size. This significantly reduces the possibility of packet loss.
- Replace `REPLICATION_CHANNEL_ID` with `ReplicationChannel` enum. The previous constant corresponded to the unreliable channel.
- Server events use tick with the last change instead of waiting for replication message without changes.
- Include despawns before removals to optimize space for case where despawns are presents and removals aren't.
- `TickPolicy::EveryFrame` and `TickPolicy::MaxTickRate` now increment tick only if `RenetServer` exists.
- `ServerSet::Send` now always runs. Replication sending system still runs on `RepliconTick` change.
- `ClientMapping` no longer contains `tick` field.
- Use `EntityHashMap` instead of `HashMap` with entities as keys.
- Use `Cursor<&[u8]>` instead of `Cursor<Bytes>`.
- Replace `LastRepliconTick` with `RepliconTick` on client.
- Move `ClientMapper` and `ServerEntityMap` to `client_mapper` submodule.
- Rename `replicate_into_scene` into `replicate_into` and move it to `scene` module.
- Derive `Debug` for `Replication` and `Ignored<T>`.

### Removed

- `AckedTicks` resource.
- `TicksMap` resource.

### Fixed

- Fix missing reset of `RepliconTick` on server disconnect.
- Fix replication of removals that happened after replication on the same frame.

## [0.17.0] - 2023-11-13

### Added

- Tracing for replication messages.
- `Debug` derive for `LastRepliconTick`.

### Changed

- Update to Bevy 0.12.

## [0.16.0] - 2023-10-30

### Added

- API to configure max channel usage bytes in `NetworkChannels`.

### Changed

- Rename `SendPolicy` into `EventType`.
- Rename `NetworkChannels::server_channels` into `NetworkChannels::get_server_configs`.
- Rename `NetworkChannels::client_channels` into `NetworkChannels::get_client_configs`.

## [0.15.1] - 2023-10-22

### Changed

- Register `Replication` type and add `#[reflect(Component)]`.

## [0.15.0] - 2023-10-21

### Added

- `network_event::server_event::send` helper for server events in custom sending functions.
- Optional `ClientDiagnosticsPlugin`, which writes diagnostics every second.
- `Reflect` derive for `Replication`.

### Changed

- Optimize despawn tracking.
- Hide `id` field in `EventChannel` and add `Clone` and `Copy` impls for it.
- Remove special functions for reflect events and advise users to write them manually instead. Reflect events are easier now because sometimes you can directly use reflect serializers from Bevy instead of manually writing serde traits.
- Do no trigger server events before world update arrival.

### Removed

- `Debug` requirement for events.

## [0.14.0] - 2023-10-05

### Added

- The ability to pre-spawn entities on client.

### Changed

- Rename `NetworkEntityMap` to `ServerEntityMap`.

## [0.13.0] - 2023-10-04

### Added

- The ability to set custom despawn and component removal functions.
- `TickPolicy::EveryFrame` to update `RepliconTick` every frame.

### Changed

- Use more compact varint encoding for entities.
- Now all replication functions accept `RepliconTick`.
- Rename `NetworkTick` into `RepliconTick` and move it into `server` module.
- Rename `LastTick` into `LastRepliconTick`.

### Removed

- `derive_more` dependency.

### Fixed

- Fix the entire world was always sent instead of changes.
- Fix crash with several entities spawned and updated.

## [0.12.0] - 2023-10-01

### Added

- High-level API to extract replicated entities into `DynamicScene`.

### Changed

- Hide `ReplicationRules` from public API.
- Move logic related to replication rules to `replicon_core::replication_rules` module.

## [0.11.0] - 2023-09-25

### Changed

- Serialize all components and events using varint.
- Serialize entities in optimal way by writing its index and generation as separate varints.
- Hide `ReplicationId`, `ReplicationInfo` and related methods from `ReplicationRules` from public API.
- Rename `ReplicationRules::replication_id` into `ReplicationRules::replication_marker_id`.
- Use serialization buffer cache per client for replication.
- Correctly handle old values on packet reordering.
- Bevy's `Tick` was replaced with dedicated type `NetworkTick` that increments on server update, so it can be used to provide information about time. `AckedTick` was replaced with `ServerTicks` that also contains mappings from `NetworkTick` to Bevy's `Tick` and current `NetworkTick`.
- Functions in `AppReplicationExt::replicate_with` now accept bytes cursor for memory reuse and return serialization errors.
- Rename `ReplicationCore` into `RepliconCore` with its module for clarity.
- `MapNetworkEntities` now accepts generic `Mapper` and doesn't have error handling and deserialiation functions now accept `NetworkEntityMap`. This allowed us to lazily map entities on client without extra allocation.
- Make `LastTick` public.

## [0.10.0] - 2023-09-13

### Changed

- `MapEventEntities` was renamed into `MapNetworkEntities` and now used for both components and events. Built-in `MapEntities` trait from Bevy is not suited for network case for now.
- `AppReplicationExt::not_replicate_with` was replaced with component marker `Ignored<T>`.
- Reflection was replaced with plain serialization. Now components need to implement serde traits and no longer need any reflection. This reduced reduced message sizes a lot. Because of this mapped components now need to be registered with `AppReplicationExt::replicate_mapped`.
- Derive `Clone` and `Copy` for `Replication`.
- Make `ServerPlugin` fields private and add `ServerPlugin::new`.
- Make `AckedTicks` public.
- Make `NetworkEntityMap` public.

## [0.9.1] - 2023-08-05

### Fixed

- Fix event cleanup.

## [0.9.0] - 2023-08-01

### Added

- `ClientSet` now available from `prelude`.

### Changed

- Move `has_authority` to `server` module.

## [0.8.0] - 2023-07-28

### Changed

- Put systems in `PreUpdate` and `PostUpdate` to avoid one frame delay.
- Reorganize `ServerSet` and move client-related systems to `ClientSet`.

## [0.7.1] - 2023-07-20

### Changed

- Re-export `transport` module from `bevy_renet`.

## [0.7.0] - 2023-07-20

### Changed

- Update to `bevy` 0.11.
- Mappable network events now need to implement `MapEventEntities` instead of `MapEntities`.

### Removed

- `ClientState` and `ServerState`, use conditions from `bevy_renet` and `resource_added` / `resource_exists` / `resource_removed`.
- `ServerSet::Authority`, use `has_authority` instead.

## [0.6.1] - 2023-07-09

### Changed

- Update `ParentSync` in `CoreSet::PostUpdate` to avoid one frame delay.

## [0.6.0] - 2023-07-08

### Added

- `SendPolicy` added to API of event-creation for user control of delivery guarantee (reliability and ordering).

### Changed

- `ParentSync` no longer accepts parent entity and just synchronizes hierarchy automatically if present.

## [0.5.0] - 2023-06-26

### Added

- `ServerSet::ReceiveEvent` and `ServerSet::SendEvent` for more fine-grained control of scheduling for event handling.

### Changed

- Update server to use `TickPolicy` instead of requiring a tick rate.

### Fixed

- Unspecified system ordering could cause tick acks to be ordered on the wrong side of world diff handling.
- Crash after adding events without `ServerPlugin` or `ClientPlugin`.

## [0.4.0] - 2023-05-26

### Changed

- Swap `registry` and `event` arguments in `BuildEventSerializer` for consistency with `ReflectSerializer`.
- Update to `bevy_renet` 0.0.12.

## [0.3.0] - 2023-04-15

### Added

- Support for sending events that contains `Box<dyn Reflect>` via custom serialization implementation.

### Changed

- Accept receiving system in `add_client_event_with` and sending system in `add_server_event_with`.
- Make `EventChannel<T>` public.

## [0.2.3] - 2023-04-09

### Fixed

- Panic that could occur when deleting `RenetServer` or `RenetClient` resources.

## [0.2.2] - 2023-04-05

### Fixed

- Do not panic if an entity was already despawned on client.

## [0.2.1] - 2023-04-02

### Fixed

- Incorrect last tick detection.

## [0.2.0] - 2023-04-01

### Changed

- Use `#[reflect(MapEntities)]` from Bevy 0.10.1 instead of custom `#[reflect(MapEntity)]`.

### Fixed

- Tick checks after overflow.

## [0.1.0] - 2023-03-28

Initial release after separation from [Project Harmonia](https://github.com/projectharmonia/project_harmonia).

[unreleased]: https://github.com/projectharmonia/bevy_replicon/compare/v0.34.1...HEAD
[0.34.1]: https://github.com/projectharmonia/bevy_replicon/compare/v0.34.0...v0.34.1
[0.34.0]: https://github.com/projectharmonia/bevy_replicon/compare/v0.33.0...v0.34.0
[0.33.0]: https://github.com/projectharmonia/bevy_replicon/compare/v0.32.2...v0.33.0
[0.32.2]: https://github.com/projectharmonia/bevy_replicon/compare/v0.32.1...v0.32.2
[0.32.1]: https://github.com/projectharmonia/bevy_replicon/compare/v0.32.0...v0.32.1
[0.32.0]: https://github.com/projectharmonia/bevy_replicon/compare/v0.31.1...v0.32.0
[0.31.1]: https://github.com/projectharmonia/bevy_replicon/compare/v0.31.0...v0.31.1
[0.31.0]: https://github.com/projectharmonia/bevy_replicon/compare/v0.30.1...v0.31.0
[0.30.1]: https://github.com/projectharmonia/bevy_replicon/compare/v0.30.0...v0.30.1
[0.30.0]: https://github.com/projectharmonia/bevy_replicon/compare/v0.29.2...v0.30.0
[0.29.2]: https://github.com/projectharmonia/bevy_replicon/compare/v0.29.1...v0.29.2
[0.29.1]: https://github.com/projectharmonia/bevy_replicon/compare/v0.29.0...v0.29.1
[0.29.0]: https://github.com/projectharmonia/bevy_replicon/compare/v0.28.4...v0.29.0
[0.28.4]: https://github.com/projectharmonia/bevy_replicon/compare/v0.28.3...v0.28.4
[0.28.3]: https://github.com/projectharmonia/bevy_replicon/compare/v0.28.2...v0.28.3
[0.28.2]: https://github.com/projectharmonia/bevy_replicon/compare/v0.28.1...v0.28.2
[0.28.1]: https://github.com/projectharmonia/bevy_replicon/compare/v0.28.0...v0.28.1
[0.28.0]: https://github.com/projectharmonia/bevy_replicon/compare/v0.27.0...v0.28.0
[0.27.0]: https://github.com/projectharmonia/bevy_replicon/compare/v0.26.3...v0.27.0
[0.26.3]: https://github.com/projectharmonia/bevy_replicon/compare/v0.26.2...v0.26.3
[0.26.2]: https://github.com/projectharmonia/bevy_replicon/compare/v0.26.1...v0.26.2
[0.26.1]: https://github.com/projectharmonia/bevy_replicon/compare/v0.26.0...v0.26.1
[0.26.0]: https://github.com/projectharmonia/bevy_replicon/compare/v0.25.3...v0.26.0
[0.25.3]: https://github.com/projectharmonia/bevy_replicon/compare/v0.25.2...v0.25.3
[0.25.2]: https://github.com/projectharmonia/bevy_replicon/compare/v0.25.1...v0.25.2
[0.25.1]: https://github.com/projectharmonia/bevy_replicon/compare/v0.25.0...v0.25.1
[0.25.0]: https://github.com/projectharmonia/bevy_replicon/compare/v0.24.1...v0.25.0
[0.24.1]: https://github.com/projectharmonia/bevy_replicon/compare/v0.24.0...v0.24.1
[0.24.0]: https://github.com/projectharmonia/bevy_replicon/compare/v0.23.0...v0.24.0
[0.23.0]: https://github.com/projectharmonia/bevy_replicon/compare/v0.22.0...v0.23.0
[0.22.0]: https://github.com/projectharmonia/bevy_replicon/compare/v0.21.2...v0.22.0
[0.21.2]: https://github.com/projectharmonia/bevy_replicon/compare/v0.21.1...v0.21.2
[0.21.1]: https://github.com/projectharmonia/bevy_replicon/compare/v0.21.0...v0.21.1
[0.21.0]: https://github.com/projectharmonia/bevy_replicon/compare/v0.20.0...v0.21.0
[0.20.0]: https://github.com/projectharmonia/bevy_replicon/compare/v0.19.0...v0.20.0
[0.19.0]: https://github.com/projectharmonia/bevy_replicon/compare/v0.18.2...v0.19.0
[0.18.2]: https://github.com/projectharmonia/bevy_replicon/compare/v0.18.1...v0.18.2
[0.18.1]: https://github.com/projectharmonia/bevy_replicon/compare/v0.18.0...v0.18.1
[0.18.0]: https://github.com/projectharmonia/bevy_replicon/compare/v0.17.0...v0.18.0
[0.17.0]: https://github.com/projectharmonia/bevy_replicon/compare/v0.16.0...v0.17.0
[0.16.0]: https://github.com/projectharmonia/bevy_replicon/compare/v0.15.1...v0.16.0
[0.15.1]: https://github.com/projectharmonia/bevy_replicon/compare/v0.15.0...v0.15.1
[0.15.0]: https://github.com/projectharmonia/bevy_replicon/compare/v0.14.0...v0.15.0
[0.14.0]: https://github.com/projectharmonia/bevy_replicon/compare/v0.13.0...v0.14.0
[0.13.0]: https://github.com/projectharmonia/bevy_replicon/compare/v0.12.0...v0.13.0
[0.12.0]: https://github.com/projectharmonia/bevy_replicon/compare/v0.11.0...v0.12.0
[0.11.0]: https://github.com/projectharmonia/bevy_replicon/compare/v0.10.0...v0.11.0
[0.10.0]: https://github.com/projectharmonia/bevy_replicon/compare/v0.9.1...v0.10.0
[0.9.1]: https://github.com/projectharmonia/bevy_replicon/compare/v0.9.0...v0.9.1
[0.9.0]: https://github.com/projectharmonia/bevy_replicon/compare/v0.8.0...v0.9.0
[0.8.0]: https://github.com/projectharmonia/bevy_replicon/compare/v0.7.1...v0.8.0
[0.7.1]: https://github.com/projectharmonia/bevy_replicon/compare/v0.7.0...v0.7.1
[0.7.0]: https://github.com/projectharmonia/bevy_replicon/compare/v0.6.1...v0.7.0
[0.6.1]: https://github.com/projectharmonia/bevy_replicon/compare/v0.6.0...v0.6.1
[0.6.0]: https://github.com/projectharmonia/bevy_replicon/compare/v0.5.0...v0.6.0
[0.5.0]: https://github.com/projectharmonia/bevy_replicon/compare/v0.4.0...v0.5.0
[0.4.0]: https://github.com/projectharmonia/bevy_replicon/compare/v0.3.0...v0.4.0
[0.3.0]: https://github.com/projectharmonia/bevy_replicon/compare/v0.2.3...v0.3.0
[0.2.3]: https://github.com/projectharmonia/bevy_replicon/compare/v0.2.2...v0.2.3
[0.2.2]: https://github.com/projectharmonia/bevy_replicon/compare/v0.2.1...v0.2.2
[0.2.1]: https://github.com/projectharmonia/bevy_replicon/compare/v0.2.0...v0.2.1
[0.2.0]: https://github.com/projectharmonia/bevy_replicon/compare/v0.1.0...v0.2.0
[0.1.0]: https://github.com/projectharmonia/bevy_replicon/releases/tag/v0.1.0<|MERGE_RESOLUTION|>--- conflicted
+++ resolved
@@ -18,11 +18,8 @@
 
 ### Fixed
 
-<<<<<<< HEAD
 - Make `ProtocolHash` deterministic across platforms by using `fnv` instead of `foldhash`.
-=======
 - Reset `ServerMutateTicks` on disconnect.
->>>>>>> 6801644a
 
 ## [0.34.1] - 2025-06-21
 
