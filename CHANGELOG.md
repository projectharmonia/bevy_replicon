# Changelog

All notable changes to this project will be documented in this file.

The format is based on [Keep a Changelog](https://keepachangelog.com/en/1.0.0/),
and this project adheres to [Semantic Versioning](https://semver.org/spec/v2.0.0.html).

## [Unreleased]

<<<<<<< HEAD
### Added

- `ConditionerConfig` for `bevy_replicon_example_backend` to simulate various network conditions.
=======
### Changed

- Don't insert `ClientVisibility` at all if `ServerPlugin::visibility_policy` is set to `VisibilityPolicy::All`. Previously all calls were just no-op.
>>>>>>> 05cbf674

## [0.31.1] - 2025-03-15

### Changed

- Rename `ClientId` into `NetworkId`.
- Move `ConnectedClient::id` into a separate optional component for backends that doesn't provide persistent identifiers.

### Fixed

- Bump the `bevy` dependency to 0.15.3 since we use some fields that were made public in a patch release.

### Removed

- `ConnectedClient::new`, you can now construct the struct directly.

## [0.31.0] - 2025-03-13

### Added

- Derive `Debug` for `FnsId`.
- Derive `Deref` and `DerefMut` to underlying event in `ToClients` and `FromClient`.
- Derive `PartialEq` for `RepliconClientStatus`.
- `SerializeCtx::type_registry` and `WriteCtx::type_registry` to replicate components with reflection.

### Changed

- Connected clients are now represented as entities with `ConnectedClient` components. Backends are responsible for spawning and despawning entities with this component. `ClientId` is accessible from `ConnectedClient::id` in case you need to identify which client belongs to which connection.
- Statistics for connected clients now accessible via `ClientStats` component.
- Replicated entities now represented by connected clients with `ReplicatedClient` component.
- To access visibility, use `ClientVisibility` component on replicated entities.
- `ServerEntityMap` resource now a component on replicated entities. It now accepts entity to entity mappings directly instead of `ClientId` to `ClientMapping`.
- Replace statistic methods on `RepliconClient` with `RepliconClient::stats()` method that returns `ClientStats` struct.
- Move `VisibilityPolicy` to `server` module.
- Move `ClientId` to `connected_client` module and remove from `prelude`.
- Use `TestClientEntity` instead of `ClientId` resource on clients in `ServerTestAppExt` to identify client entity.
- Rename `FromClient::client_id` into `FromClient::client_entity`.
- Rename `registry` in all event contexts into `type_registry`.
- Replace `bincode` with `postcard`. It has more suitable variable integer encoding and potentially unlocks `no_std` support. If you use custom ser/de functions, replace `DefaultOptions::new().serialize_into(message, event)` with `postcard_utils::to_extend_mut(event, message)` and `DefaultOptions::new().deserialize_from(cursor)` with `postcard_utils::from_buf(message)`.
- All serde methods now use `postcard::Result` instead of `bincode::Result`.
- All deserialization methods now accept `Bytes` instead of `std::io::Cursor` because deserialization from `std::io::Read` requires a temporary buffer. `Bytes` already provide cursor-like functionality. The crate now re-exported under `bevy_replicon::bytes`.
- Use varint for `RepliconTick` because `postcard` provides more efficient encoding for it.
- Improve panic message for non-registered functions.
- Allow update messages with mappings-only to map non-replicated entities.
- Log bytes count on receive.

### Fixed

- Local re-trigger for listen server mode.

### Removed

- `ClientId` from `prelude`. Most operations now done using `Entity` as identifier. But it could be useful
- `StartReplication` trigger. Just insert `ReplicatedClient` to enable replication.
- `ConnectedClients` and `ReplicatedClients` resources. Use components on connected clients instead.
- `ClientConnected` and `ClientDisconnected` triggers. Just observe for `Trigger<OnAdd, ConnectedClient>` or `Trigger<OnRemove, ConnectedClient>`. To get disconnect reason, obtain it from the ued backend.
- `ServerSet::TriggerConnectionEvents` variant. We no longer use events for connections.

## [0.30.1] - 2025-02-07

### Fixed

- Update `ReplicatedClients` immediately to let users set visibility on `ClientConnected` trigger.
- Send and receive on packet split in the example backend.

## [0.30.0] - 2025-02-04

### Added

- Export `core::entity_serde` with custom serde functions for entity.

### Changed

- `StartReplication` is now a trigger-event.
- `ServerEvent` now split into `ClientConnected` and `ClientDisconnected` that are trigger-events.
- `reason` field in `ClientDisconnected` now stores `DisconnectReason` enum.
- Event serialization functions now accept `&mut Vec<u8>` instead of `&mut Cursor<Vec<u8>>`.
- `RepliconChannels::create_server_channel` and `RepliconChannels::create_client_channel` now accept `impl Into<RepliconChannel>` instead of just `RepliconChannel`.
- Event reading and writing systems are no longer exclusive, thanks to system builders! However, to achieve this, we now set them up in `Plugin::finish`. So if you have tests for events, don't forget to call `App::finish` to configure the plugins properly.
- Use `debug!` instead of `trace!` for events. They are not very verbose.
- Rename `ServerSet::SendEvents` into `ServerSet::TriggerConnectionEvents`.
- Rename `core::event_registry` into `core::event`.
- Rename `ClientEventsPlugin` into `ClientEventPlugin` (singular).
- Rename `ServerEventsPlugin` into `ServerEventPlugin` (singular).
- Rename `client::events` into `client::event` (singular).
- Rename `server::events` into `server::event` (singular).

### Fixed

`ParentSync` now correctly syncs the hierarchy if spawned before `ClientSet::SyncHierarchy`.

## [0.29.2] - 2025-01-06

### Fixed

- Use `FromReflect` when replicating components into dynamic scenes.

## [0.29.1] - 2024-12-16

### Fixed

- Report bevy diagnostics correctly as a delta since last measurement collection.

## [0.29.0] - 2024-12-02

### Added

- RTT, bytes per second and packet loss information for `RepliconClient` and `ConnectedClients`.
- `ClientSet::Diagnostics` for systems that collect client diagnostics.

### Fixed

- Sending removals and despawns for hidden entities.

### Changed

- Update to Bevy 0.15.
- Make `core::replication::replication_rules::ReplicationRules` public.
- Various optimizations for replication messages to use fewer bytes.
- Accept `Vec<u8>` instead of `Cursor<Vec<u8>>` for serialization.
- `ConnectedClients` now store `ConnectedClient` instead of `ClientId` with more information about the client.
- All `TestFnsEntityExt` now accept `FnsId`.
- Move replication-related modules from `core` module under `core::replication`.
- Move `Replicated` to the `replication` module.
- Split the `ctx` module and move event-related contexts under `core::events_registry::ctx` and replication-related contexts under `core::replication_registry::ctx`.
- Separate paths from `diagnostics` module by `/` and their parent path now `client/replication` instead of `replication/client`.
- Provide replication statistics by sum instead of per second and use `usize` for it.
- Use fixed integer encoding for ticks for server events.
- Rename `ServerPlugin::change_timeout` into `ServerPlugin::mutations_timeout`.
- Rename `ServerInitTick` into `ServerUpdateTick`.
- Rename `ReplicatedClient::init_tick` into `ReplicatedClient::change_tick`.
- Rename `ReplicatedClient::get_change_tick` into `ReplicatedClient::mutation_tick`.
- Rename `ReplicationChannel::Init` into `ReplicationChannel::Updates`.
- Rename `ReplicationChannel::Update` into `ReplicationChannel::Mutations`.
- Rename `ClientStats` into `ClientReplicationStats`.
- Rename `ClientDiagnosticsPlugin::MESSAGES` into `ClientDiagnosticsPlugin::REPLICATION_MESSAGES`.
- Rename `ClientDiagnosticsPlugin::BYTES` into `ClientDiagnosticsPlugin::REPLICATION_BYTES`.
- Rename `ClientDiagnosticsPlugin::ENTITY_CHANGES` into `ClientDiagnosticsPlugin::ENTITIES_CHANGED`.
- Rename `ClientDiagnosticsPlugin::COMPONENT_CHANGES` into `ClientDiagnosticsPlugin::COMPONENTS_CHANGED`.

### Removed

- `FnsInfo`, use `(ComponentId, FnsId)` instead.
- Deprecated functions and structs from previous releases.

## [0.28.4] - 2024-10-15

### Added

- `ComponentId` to all component-related contexts.

### Changed

- All custom functions now accept the newly added `DeferredEntity` instead of `EntityMut`. This new entity type provides read-only access to the world.

### Fixed

- Synchronize server events with init messages properly when `ServerTick` is not updated every app tick.

## [0.28.3] - 2024-09-13

### Changed

- Ignore replicated components that don't have type registration or missing `#[reflect(Component)]` in `scene::replicate_into` instead of panicking.
- Rename `has_authority` condition into `server_or_singleplayer`. Old name still works, but marked as deprecated.

## [0.28.2] - 2024-09-09

### Changed

- Make `ReplicatedClients::new` public.

## [0.28.1] - 2024-09-04

### Fixed

- Client event buffering.

## [0.28.0] - 2024-09-03

### Added

- `ServerEventAppExt::make_independent` to let events be triggered without waiting for replication on the same tick.
- `ConnectedClients` (the same name as the old resource that was renamed into `ReplicatedClients`) with client IDs for all connected clients (but may not be replicated yet).
- `ServerPlugin::replicate_after_connect` to enable replication right after connection (enabled by default, same as old behavior).

### Changed

- Rename `connected_clients` into `replicated_clients`.
- Rename `ConnectedClients` to `ReplicatedClients`.
- Rename `ConnectedClient` to `ReplicatedClient`.

### Fixed

- Emit an error instead of panic on events deserialization on client.
- Buffering for events that have mapped entities.

## [0.27.0] - 2024-07-04

### Changed

- Update to Bevy `0.14.0`.
- Move `bevy_replicon_renet` to a [dedicated repository](https://github.com/projectharmonia/bevy_replicon_renet).
- `ServerEventsPlugin` and `ClientEventsPlugin` can be disabled on client-only and server-only apps respectively.
- Put `ClientDiagnosticsPlugin` under `client_diagnostics` feature (disabled by default) and make it part of the `RepliconPlugins` group.
- Put `scene` module under `scene` feature (enabled by default).
- Put `parent_sync` module under `parent_sync` feature (enabled by default).
- Put `client` module under `client` feature (enabled by default).
- Put `server` module under `server` feature (enabled by default).
- `TestFnsEntityExt::serialize` now accepts `RepliconTick` for server tick instead of using `ServerTick` resource internally.
- Move `replicon_client`, `server_entity_map`, `replicon_server`, `connected_clients` under `core` module. These modules are needed for both client and server.
- Move `VisibilityPolicy` to `connected_clients` module.
- Move `server::events::event_data` module to `core::event_registry::server_event`.
- Move `client::events::event_data` module to `core::event_registry::client_event`.
- Move `ClientEventAppExt`, `client::events::SerializeFn`, `client::events::DeserializeFn`, `default_serialize`, `default_serialize_mapped`, `default_deserialize` and `FromClient` to `core::event_registry::client_event`.
- Move `ServerEventAppExt`, `server::events::SerializeFn`, `server::events::DeserializeFn`, `default_serialize`, `default_serialize_mapped`, `default_deserialize`, `ToClients` and `SendMode` to `core::event_registry::server_event`.
- Speedup removals caching.

### Fixed

- Do not divide values per seconds by the number of messages for `ClientDiagnosticsPlugin`.

## [0.26.3] - 2024-06-09

### Added

- Logging for sending and receiving messages.

### Changed

- Do not send empty ack messages from client.

## [0.26.2] - 2024-06-05

### Added

- `Debug`/`Clone` derives to `ServerEvent`.
- `Debug`/`Copy`/`Clone` derives to `TickPolicy`.
- `ClientSet::SyncHierarchy` for `ParentSync` updates.

## [0.26.1] - 2024-05-27

### Fixed

- Regression in server events reset logic.

## [0.26.0] - 2024-05-26

### Added

- `ClientEventsPlugin` and `ServerEventsPlugin` that are required for events (available from the `RepliconPlugins` group). Can be disabled if you don't use them.

### Changed

- Custom events are now registered with serialization and deserialization functions instead of systems. This makes the API more convenient since the purpose of custom systems was to customize serialization.
- All events are processed in one system instead of a separate system for each event. Bevy does a [similar optimization](https://github.com/bevyengine/bevy/pull/12936) for event updates. It won't be that noticeable since users register much fewer replicon events.
- Rename `ConnectedClient::change_tick` into `ConnectedClient::init_tick`.
- Rename `ConnectedClient::get_change_limit` into `ConnectedClient::get_change_tick`.
- Rename `Confirmed` into `ConfirmHistory`.
- Rename `replicon_channels` module into `channels`.
- Rename `replication_fns` and `ReplicationFns` into `replication_registry` and `ReplicationRegistry`.
- Rename "packets" into "messages" in client diagnostics.

### Fixed

- `bevy_replicon_renet` now properly sets `RepliconClientStatus::Connecting` when `RenetClient` is connecting.

## [0.25.3] - 2024-05-24

### Fixed

- Fix replication with a removal at the same tick.

## [0.25.2] - 2024-05-18

### Fixed

- Fix replicating previously spawned entities to a newly connected client with visibility policy different from `VisibilityPolicy::All`.

## [0.25.1] - 2024-05-16

### Fixed

- Fix possible overflow in `Confirmed::contains_any`.

## [0.25.0] - 2024-05-11

### Added

- `AppMarkerExt` to customize how components will be written based on markers present without overriding deserialization functions. Now third-party prediction crates could be integrated much easier.
- `AppRuleExt::replicate_group` and `GroupRegistration` trait to register and customize component groups. A group will be replicated only if all its components present on an entity.
- `ServerSet::StoreHierarchy` for systems that store hierarchy changes in `ParentSync`.
- More tracing.
- `Debug` impl for `RepliconClientStatus`.

### Changed

- `SerializeFn` now accepts regular `C` instead of `Ptr`.
- `DeserializeFn` now does only deserialization and returns `C`. Use the newly added marker-based API if you want to customize how component will be written. See docs for `AppMarkerExt` for details.
- Rename `AppReplicationExt` into `AppRuleExt`.
- `AppRuleExt::replicate_with` now accepts `RuleFns` struct with functions. You no longer can customize removals this way, use the mentioned marker-based API instead.
- Writing to entities on client now done via `EntityMut` and `Commands` instead of `EntityWorldMut`. It was needed to support the mentioned in-place deserialization and will possibly allow batching insertions in the future (for details see https://github.com/bevyengine/bevy/issues/10154).
- Return iterator from `RepliconClient::receive` instead of popping the last message. If you used `while` loop with it before, replace it with `for`.
- Use new `ServerInitTick` resource on client instead of `RepliconTick`. If you used `ServerEventAppExt::add_server_event_with`, use `ServerInitTick` instead of `RepliconTick` in your receive function.
- Use new `ServerTick` resource on server instead of `RepliconTick`.
- Replace `ServerEntityTicks` with `Confirmed` component. The component now also stores whether the last 64 ticks were received.
- Now serialization/deserialization, removal, despawn and writing functions accept context to access additional information.
- Move `replicon_tick` module under `server` module since now it's used only on server.
- Move `Replication` to `core` module.
- Move all functions-related logic from `ReplicationRules` into a new `ReplicationFns` and hide `ReplicationRules` from public API.
- Move `despawn_recursive` into `replication_fns` module.
- Rename `serialize_component` into `default_serialize` and move into `rule_fns` module.
- Rename `deserialize_component` into `default_deserialize` and move into `rule_fns` module.
- Rename `deserialize_mapped_component` into `default_deserialize_mapped` and move into `rule_fns` module.
- Rename `remove_component` into `default_remove` and move into `command_fns` module.

### Removed

- `dont_replicate` module. Use the newly added `AppRuleExt::replicate_group` or newtypes.

### Fixed

- Reversed order of the received messages from `RepliconClient`.

## [0.24.1] - 2024-03-07

### Fixed

- Fix compilation issue when multiple `PartialEq` impls are present for `usize`.

## [0.24.0] - 2024-03-06

### Added

- Provide `ServerTestAppExt` extension trait for exchanging messaging between apps in tests.

### Changed

- Rename `Replication` into `Replicated`. Old name is still available via deprecated alias.
- Abstract out all I/O and `renet` dependency. We will continue to provide first-party integration with renet via `bevy_replion_renet`. But users can write their integration with other messaging libraries. So now users need to additionally add messaging-related plugin. In case of `bevy_replion_renet` it's `RepliconRenetPlugins`.
- Replace usage of `RenetServer` and `RenetClient` with our `RepliconServer` and `RepliconClient` respectively. Use types from `renet` (or other library) only when you need to connect / disconnect or write some library-specific logic. In other cases prefer using the newly provided types to make your code messaging-library independent. Unlike the old types from renet, these resources are always present in the world. So instead of using `resource_(exists/added/removed)` for network-related conditions, use special conditions provided in `common_conditions` module.
- Move `has_authority` to `common_conditions` module.
- Replace conditions from `renet` with ours, see `common_conditions` module. Available in `prelude`.
- Replace usage of `ClientId` from `renet` with our own with the same name. In user code only the one from `bevy_replicon` should be used.
- Replace `SERVER_ID` constant with `ClientId::SERVER`.
- Replace use of `RenetConnectionStatus` with our `RepliconClientStatus`.
- Replace `ServerEvent` from `renet` with our own with the same name. In user code only the one from `bevy_replicon` should be used.
- Rename `replicon_core` module into `core`.
- Rename `EventType` into `ChannelKind` and move into `core` module.
- Replace usage of renet's `SendType` with our `RepliconChannel`.
- Rename `NetworkChannels` into `RepliconChannels` and move into `replicon_channels` module.
- Rename `ReplicationChannel::Reliable` and `ReplicationChannel::Unreliable` into `ReplicationChannel::Init` and `ReplicationChannel::Update` respectively.
- Channel creation methods in `RepliconChannels` now accept `RepliconChannel` with full channel configuration.
- Make `default_max_bytes` field in `RepliconChannels` public.
- Move `RepliconChannels::get_server_configs` and `RepliconChannels::get_client_configs` to create channels configs for `renet` into `RenetChannelsExt` extension trait provided by `bevy_replion_renet`. Make sure to import it to use these methods.
- Move `ClientEntityMap` and `ClientMapping` to `client_entity_map` submodule.
- Rename `ReplicationPlugins` into `RepliconPlugins`.
- Rename `ClientCache` into `ConnectedClients`.
- Rename `ClientState` into `ConnectedClient`.
- Replace `RepliconChannels::set_client_max_bytes` and `RepliconChannels::set_server_max_bytes` with `RepliconChannels::server_channel_mut` and `RepliconChannels::client_channel_mut` respectively with more rich configuration.
- Move `ClientEventChannel` to `client_event` module.
- Move `ServerEventChannel` to `server_event` module.
- `ClientMapper`, `ServerEntityMap`, `BufferedUpdates`, `ReplicationRules`, `ReplicationChannel`, `ClientEventChannel`, `ServerEventChannel`, `ServerEventQueue` and `EventMapper` are no longer in `prelude` module. Import them directly.

## [0.23.0] - 2024-02-22

### Changed

- Common conditions now follow the new pattern without returning a closure.

### Removed

- `Mapper` and `MapNetworkEntities` in favor of `EntityMapper` and `MapEntities` introduced in Bevy 0.13.0

### Fixed

- Make `scene::replicate_into` update previously added entities.

## [0.22.0] - 2024-02-17

### Changed

- Change `ClientEventAppExt::add_mapped_client_event` to clone the events instead of draining them. This means that mapped client events must now implement `Clone`

### Fixed

- Misuse of `Vec::reserve` that would cause excess allocations.

## [0.21.2] - 2024-01-27

### Changes

- Increase publicity of `ClientState` API.

## [0.21.1] - 2024-01-22

### Added

- `ClientCache::visibility_policy()` returns the configured policy.

## [0.21.0] - 2024-01-22

### Added

- Control over client visibility of entities.

### Changed

- Rename `ClientsInfo` into `ClientCache`.
- Rename `ClientInfo` into `ClientState`.
- Allow calling `dont_replicate::<T>` with the insertion of `T` instead of after `Replication` insertion.
- `dont_replicate::<T>` can panic only in `debug_assertions` is enabled.

## [0.20.0] - 2024-01-13

### Changed

- API for custom server messages now uses `server_event::serialize_with` and `server_event::deserialize_with`. For more details see the example in the docs.
- Speedup serialization for multiple clients by reusing already serialized components and entities.
- Hide extra functionality from `ServerEventQueue`.
- Move server event reset system to new set `ClientSet::ResetEvents` in `PreUpdate`.
- Make `NetworkChannels` channel-creation methods public (`create_client_channel()` and `create_server_channel()`).
- Implement `Eq` and `PartialEq` on `EventType`.

### Removed

- `LastChangeTick` resource, `ClientsInfo` should be used instead.

### Fixed

- Don't panic when handling client acks if the ack references a despawned entity.

## [0.19.0] - 2024-01-07

### Added

- `renet_serde` feature which reexports `serde` feature from `bevy_renet`.
- `ClientSet::Reset` which can be disabled by external users.
- `ServerEntityMap::remove_by_client()` for manual client cleanup.
- `BufferedUpdates`, `ServerEntityTicks` to public API.

### Changed

- Move the client reset system to `PreUpdate` to let clients react more promptly to resets.
- Replace `Ignored<T>` with `CommandDontReplicateExt::dont_replicate`.
- `Replication` entities with no replicated components will now be spawned on the client anyway.

## [0.18.2] - 2023-12-27

### Fixed

- Fix missing removals and despawns caused by events cleanup.

## [0.18.1] - 2023-12-21

### Changed

- Cache replicated archetypes for faster iteration.

### Fixed

- Fix crash caused by registering the same type for client and server events.
- Fix replication for entities when `Replication` component is added after spawn.

## [0.18.0] - 2023-12-19

### Changed

- Send all component mappings, inserts, removals and despawns over reliable channel in form of deltas and component updates over unreliable channel packed by packet size. This significantly reduces the possibility of packet loss.
- Replace `REPLICATION_CHANNEL_ID` with `ReplicationChannel` enum. The previous constant corresponded to the unreliable channel.
- Server events use tick with the last change instead of waiting for replication message without changes.
- Include despawns before removals to optimize space for case where despawns are presents and removals aren't.
- `TickPolicy::EveryFrame` and `TickPolicy::MaxTickRate` now increment tick only if `RenetServer` exists.
- `ServerSet::Send` now always runs. Replication sending system still runs on `RepliconTick` change.
- `ClientMapping` no longer contains `tick` field.
- Use `EntityHashMap` instead of `HashMap` with entities as keys.
- Use `Cursor<&[u8]>` instead of `Cursor<Bytes>`.
- Replace `LastRepliconTick` with `RepliconTick` on client.
- Move `ClientMapper` and `ServerEntityMap` to `client_mapper` submodule.
- Rename `replicate_into_scene` into `replicate_into` and move it to `scene` module.
- Derive `Debug` for `Replication` and `Ignored<T>`.

### Removed

- `AckedTicks` resource.
- `TicksMap` resource.

### Fixed

- Fix missing reset of `RepliconTick` on server disconnect.
- Fix replication of removals that happened after replication on the same frame.

## [0.17.0] - 2023-11-13

### Added

- Tracing for replication messages.
- `Debug` derive for `LastRepliconTick`.

### Changed

- Update to Bevy 0.12.

## [0.16.0] - 2023-10-30

### Added

- API to configure max channel usage bytes in `NetworkChannels`.

### Changed

- Rename `SendPolicy` into `EventType`.
- Rename `NetworkChannels::server_channels` into `NetworkChannels::get_server_configs`.
- Rename `NetworkChannels::client_channels` into `NetworkChannels::get_client_configs`.

## [0.15.1] - 2023-10-22

### Changed

- Register `Replication` type and add `#[reflect(Component)]`.

## [0.15.0] - 2023-10-21

### Added

- `network_event::server_event::send` helper for server events in custom sending functions.
- Optional `ClientDiagnosticsPlugin`, which writes diagnostics every second.
- `Reflect` derive for `Replication`.

### Changed

- Optimize despawn tracking.
- Hide `id` field in `EventChannel` and add `Clone` and `Copy` impls for it.
- Remove special functions for reflect events and advise users to write them manually instead. Reflect events are easier now because sometimes you can directly use reflect serializers from Bevy instead of manually writing serde traits.
- Do no trigger server events before world update arrival.

### Removed

- `Debug` requirement for events.

## [0.14.0] - 2023-10-05

### Added

- The ability to pre-spawn entities on client.

### Changed

- Rename `NetworkEntityMap` to `ServerEntityMap`.

## [0.13.0] - 2023-10-04

### Added

- The ability to set custom despawn and component removal functions.
- `TickPolicy::EveryFrame` to update `RepliconTick` every frame.

### Changed

- Use more compact varint encoding for entities.
- Now all replication functions accept `RepliconTick`.
- Rename `NetworkTick` into `RepliconTick` and move it into `server` module.
- Rename `LastTick` into `LastRepliconTick`.

### Removed

- `derive_more` dependency.

### Fixed

- Fix the entire world was always sent instead of changes.
- Fix crash with several entities spawned and updated.

## [0.12.0] - 2023-10-01

### Added

- High-level API to extract replicated entities into `DynamicScene`.

### Changed

- Hide `ReplicationRules` from public API.
- Move logic related to replication rules to `replicon_core::replication_rules` module.

## [0.11.0] - 2023-09-25

### Changed

- Serialize all components and events using varint.
- Serialize entities in optimal way by writing its index and generation as separate varints.
- Hide `ReplicationId`, `ReplicationInfo` and related methods from `ReplicationRules` from public API.
- Rename `ReplicationRules::replication_id` into `ReplicationRules::replication_marker_id`.
- Use serialization buffer cache per client for replication.
- Correctly handle old values on packet reordering.
- Bevy's `Tick` was replaced with dedicated type `NetworkTick` that increments on server update, so it can be used to provide information about time. `AckedTick` was replaced with `ServerTicks` that also contains mappings from `NetworkTick` to Bevy's `Tick` and current `NetworkTick`.
- Functions in `AppReplicationExt::replicate_with` now accept bytes cursor for memory reuse and return serialization errors.
- Rename `ReplicationCore` into `RepliconCore` with its module for clarity.
- `MapNetworkEntities` now accepts generic `Mapper` and doesn't have error handling and deserialiation functions now accept `NetworkEntityMap`. This allowed us to lazily map entities on client without extra allocation.
- Make `LastTick` public.

## [0.10.0] - 2023-09-13

### Changed

- `MapEventEntities` was renamed into `MapNetworkEntities` and now used for both components and events. Built-in `MapEntities` trait from Bevy is not suited for network case for now.
- `AppReplicationExt::not_replicate_with` was replaced with component marker `Ignored<T>`.
- Reflection was replaced with plain serialization. Now components need to implement serde traits and no longer need any reflection. This reduced reduced message sizes a lot. Because of this mapped components now need to be registered with `AppReplicationExt::replicate_mapped`.
- Derive `Clone` and `Copy` for `Replication`.
- Make `ServerPlugin` fields private and add `ServerPlugin::new`.
- Make `AckedTicks` public.
- Make `NetworkEntityMap` public.

## [0.9.1] - 2023-08-05

### Fixed

- Fix event cleanup.

## [0.9.0] - 2023-08-01

### Added

- `ClientSet` now available from `prelude`.

### Changed

- Move `has_authority()` to `server` module.

## [0.8.0] - 2023-07-28

### Changed

- Put systems in `PreUpdate` and `PostUpdate` to avoid one frame delay.
- Reorganize `ServerSet` and move client-related systems to `ClientSet`.

## [0.7.1] - 2023-07-20

### Changed

- Re-export `transport` module from `bevy_renet`.

## [0.7.0] - 2023-07-20

### Changed

- Update to `bevy` 0.11.
- Mappable network events now need to implement `MapEventEntities` instead of `MapEntities`.

### Removed

- `ClientState` and `ServerState`, use conditions from `bevy_renet` and `resource_added()` / `resource_exists()` / `resource_removed()`.
- `ServerSet::Authority`, use `has_authority()` instead.

## [0.6.1] - 2023-07-09

### Changed

- Update `ParentSync` in `CoreSet::PostUpdate` to avoid one frame delay.

## [0.6.0] - 2023-07-08

### Added

- `SendPolicy` added to API of event-creation for user control of delivery guarantee (reliability and ordering).

### Changed

- `ParentSync` no longer accepts parent entity and just synchronizes hierarchy automatically if present.

## [0.5.0] - 2023-06-26

### Added

- `ServerSet::ReceiveEvent` and `ServerSet::SendEvent` for more fine-grained control of scheduling for event handling.

### Changed

- Update server to use `TickPolicy` instead of requiring a tick rate.

### Fixed

- Unspecified system ordering could cause tick acks to be ordered on the wrong side of world diff handling.
- Crash after adding events without `ServerPlugin` or `ClientPlugin`.

## [0.4.0] - 2023-05-26

### Changed

- Swap `registry` and `event` arguments in `BuildEventSerializer` for consistency with `ReflectSerializer`.
- Update to `bevy_renet` 0.0.12.

## [0.3.0] - 2023-04-15

### Added

- Support for sending events that contains `Box<dyn Reflect>` via custom serialization implementation.

### Changed

- Accept receiving system in `add_client_event_with` and sending system in `add_server_event_with`.
- Make `EventChannel<T>` public.

## [0.2.3] - 2023-04-09

### Fixed

- Panic that could occur when deleting `RenetServer` or `RenetClient` resources.

## [0.2.2] - 2023-04-05

### Fixed

- Do not panic if an entity was already despawned on client.

## [0.2.1] - 2023-04-02

### Fixed

- Incorrect last tick detection.

## [0.2.0] - 2023-04-01

### Changed

- Use `#[reflect(MapEntities)]` from Bevy 0.10.1 instead of custom `#[reflect(MapEntity)]`.

### Fixed

- Tick checks after overflow.

## [0.1.0] - 2023-03-28

Initial release after separation from [Project Harmonia](https://github.com/projectharmonia/project_harmonia).

[unreleased]: https://github.com/projectharmonia/bevy_replicon/compare/v0.31.1...HEAD
[0.31.1]: https://github.com/projectharmonia/bevy_replicon/compare/v0.31.0...v0.31.1
[0.31.0]: https://github.com/projectharmonia/bevy_replicon/compare/v0.30.1...v0.31.0
[0.30.1]: https://github.com/projectharmonia/bevy_replicon/compare/v0.30.0...v0.30.1
[0.30.0]: https://github.com/projectharmonia/bevy_replicon/compare/v0.29.2...v0.30.0
[0.29.2]: https://github.com/projectharmonia/bevy_replicon/compare/v0.29.1...v0.29.2
[0.29.1]: https://github.com/projectharmonia/bevy_replicon/compare/v0.29.0...v0.29.1
[0.29.0]: https://github.com/projectharmonia/bevy_replicon/compare/v0.28.4...v0.29.0
[0.28.4]: https://github.com/projectharmonia/bevy_replicon/compare/v0.28.3...v0.28.4
[0.28.3]: https://github.com/projectharmonia/bevy_replicon/compare/v0.28.2...v0.28.3
[0.28.2]: https://github.com/projectharmonia/bevy_replicon/compare/v0.28.1...v0.28.2
[0.28.1]: https://github.com/projectharmonia/bevy_replicon/compare/v0.28.0...v0.28.1
[0.28.0]: https://github.com/projectharmonia/bevy_replicon/compare/v0.27.0...v0.28.0
[0.27.0]: https://github.com/projectharmonia/bevy_replicon/compare/v0.26.3...v0.27.0
[0.26.3]: https://github.com/projectharmonia/bevy_replicon/compare/v0.26.2...v0.26.3
[0.26.2]: https://github.com/projectharmonia/bevy_replicon/compare/v0.26.1...v0.26.2
[0.26.1]: https://github.com/projectharmonia/bevy_replicon/compare/v0.26.0...v0.26.1
[0.26.0]: https://github.com/projectharmonia/bevy_replicon/compare/v0.25.3...v0.26.0
[0.25.3]: https://github.com/projectharmonia/bevy_replicon/compare/v0.25.2...v0.25.3
[0.25.2]: https://github.com/projectharmonia/bevy_replicon/compare/v0.25.1...v0.25.2
[0.25.1]: https://github.com/projectharmonia/bevy_replicon/compare/v0.25.0...v0.25.1
[0.25.0]: https://github.com/projectharmonia/bevy_replicon/compare/v0.24.1...v0.25.0
[0.24.1]: https://github.com/projectharmonia/bevy_replicon/compare/v0.24.0...v0.24.1
[0.24.0]: https://github.com/projectharmonia/bevy_replicon/compare/v0.23.0...v0.24.0
[0.23.0]: https://github.com/projectharmonia/bevy_replicon/compare/v0.22.0...v0.23.0
[0.22.0]: https://github.com/projectharmonia/bevy_replicon/compare/v0.21.2...v0.22.0
[0.21.2]: https://github.com/projectharmonia/bevy_replicon/compare/v0.21.1...v0.21.2
[0.21.1]: https://github.com/projectharmonia/bevy_replicon/compare/v0.21.0...v0.21.1
[0.21.0]: https://github.com/projectharmonia/bevy_replicon/compare/v0.20.0...v0.21.0
[0.20.0]: https://github.com/projectharmonia/bevy_replicon/compare/v0.19.0...v0.20.0
[0.19.0]: https://github.com/projectharmonia/bevy_replicon/compare/v0.18.2...v0.19.0
[0.18.2]: https://github.com/projectharmonia/bevy_replicon/compare/v0.18.1...v0.18.2
[0.18.1]: https://github.com/projectharmonia/bevy_replicon/compare/v0.18.0...v0.18.1
[0.18.0]: https://github.com/projectharmonia/bevy_replicon/compare/v0.17.0...v0.18.0
[0.17.0]: https://github.com/projectharmonia/bevy_replicon/compare/v0.16.0...v0.17.0
[0.16.0]: https://github.com/projectharmonia/bevy_replicon/compare/v0.15.1...v0.16.0
[0.15.1]: https://github.com/projectharmonia/bevy_replicon/compare/v0.15.0...v0.15.1
[0.15.0]: https://github.com/projectharmonia/bevy_replicon/compare/v0.14.0...v0.15.0
[0.14.0]: https://github.com/projectharmonia/bevy_replicon/compare/v0.13.0...v0.14.0
[0.13.0]: https://github.com/projectharmonia/bevy_replicon/compare/v0.12.0...v0.13.0
[0.12.0]: https://github.com/projectharmonia/bevy_replicon/compare/v0.11.0...v0.12.0
[0.11.0]: https://github.com/projectharmonia/bevy_replicon/compare/v0.10.0...v0.11.0
[0.10.0]: https://github.com/projectharmonia/bevy_replicon/compare/v0.9.1...v0.10.0
[0.9.1]: https://github.com/projectharmonia/bevy_replicon/compare/v0.9.0...v0.9.1
[0.9.0]: https://github.com/projectharmonia/bevy_replicon/compare/v0.8.0...v0.9.0
[0.8.0]: https://github.com/projectharmonia/bevy_replicon/compare/v0.7.1...v0.8.0
[0.7.1]: https://github.com/projectharmonia/bevy_replicon/compare/v0.7.0...v0.7.1
[0.7.0]: https://github.com/projectharmonia/bevy_replicon/compare/v0.6.1...v0.7.0
[0.6.1]: https://github.com/projectharmonia/bevy_replicon/compare/v0.6.0...v0.6.1
[0.6.0]: https://github.com/projectharmonia/bevy_replicon/compare/v0.5.0...v0.6.0
[0.5.0]: https://github.com/projectharmonia/bevy_replicon/compare/v0.4.0...v0.5.0
[0.4.0]: https://github.com/projectharmonia/bevy_replicon/compare/v0.3.0...v0.4.0
[0.3.0]: https://github.com/projectharmonia/bevy_replicon/compare/v0.2.3...v0.3.0
[0.2.3]: https://github.com/projectharmonia/bevy_replicon/compare/v0.2.2...v0.2.3
[0.2.2]: https://github.com/projectharmonia/bevy_replicon/compare/v0.2.1...v0.2.2
[0.2.1]: https://github.com/projectharmonia/bevy_replicon/compare/v0.2.0...v0.2.1
[0.2.0]: https://github.com/projectharmonia/bevy_replicon/compare/v0.1.0...v0.2.0
[0.1.0]: https://github.com/projectharmonia/bevy_replicon/releases/tag/v0.1.0<|MERGE_RESOLUTION|>--- conflicted
+++ resolved
@@ -7,15 +7,13 @@
 
 ## [Unreleased]
 
-<<<<<<< HEAD
 ### Added
 
 - `ConditionerConfig` for `bevy_replicon_example_backend` to simulate various network conditions.
-=======
+
 ### Changed
 
 - Don't insert `ClientVisibility` at all if `ServerPlugin::visibility_policy` is set to `VisibilityPolicy::All`. Previously all calls were just no-op.
->>>>>>> 05cbf674
 
 ## [0.31.1] - 2025-03-15
 
